name = "Lighthouse"
uuid = "ac2c24cd-07f0-4848-96b2-1b82c3ea0e59"
authors = ["Beacon Biosignals, Inc."]
<<<<<<< HEAD
version = "0.14.17"
=======
version = "0.14.18"
>>>>>>> 5d739a60

[deps]
ArrowTypes = "31f734f8-188a-4ce0-8406-c8a06bd891cd"
DataFrames = "a93c6f00-e57d-5684-b7b6-d8193f3e46c0"
Dates = "ade2ca70-3891-5945-98fb-dc099432e06a"
Legolas = "741b9549-f6ed-4911-9fbf-4a1c0c97f0cd"
LinearAlgebra = "37e2e46d-f89d-539d-b4ee-838fcccc9c8e"
Logging = "56ddb016-857b-54e1-b83d-db4d58db5568"
Makie = "ee78f7c6-11fb-53f2-987a-cfe4a2b5a57a"
Printf = "de0858da-6303-5e67-8744-51eddeeeb8d7"
Random = "9a3f8284-a2c9-5f02-9a11-845980a1fd5c"
Statistics = "10745b16-79ce-11e8-11f9-7d13ad32a3b2"
StatsBase = "2913bbd2-ae8a-5f71-8c99-4fb6c76f3a91"
Tables = "bd369af6-aec1-5ad0-b16a-f7cc5008161c"
TensorBoardLogger = "899adc3e-224a-11e9-021f-63837185c80f"

[compat]
Arrow = "2.3"
ArrowTypes = "1, 2"
CairoMakie = "0.7, 0.8"
DataFrames = "1.3"
Legolas = "0.3, 0.4"
Makie = "0.16.5, 0.17, 0.18"
StatsBase = "0.33"
Tables = "1.7"
TensorBoardLogger = "0.1"
julia = "1.6"

[extras]
Arrow = "69666777-d1a9-59fb-9406-91d4454c9d45"
CairoMakie = "13f3f980-e62b-5c42-98c6-ff1f3baf88f0"
StableRNGs = "860ef19b-820b-49d6-a774-d7a799459cd3"
Test = "8dfed614-e22c-5e08-85e1-65c5234f0b40"

[targets]
test = ["Test", "Arrow", "CairoMakie", "StableRNGs"]<|MERGE_RESOLUTION|>--- conflicted
+++ resolved
@@ -1,11 +1,7 @@
 name = "Lighthouse"
 uuid = "ac2c24cd-07f0-4848-96b2-1b82c3ea0e59"
 authors = ["Beacon Biosignals, Inc."]
-<<<<<<< HEAD
-version = "0.14.17"
-=======
 version = "0.14.18"
->>>>>>> 5d739a60
 
 [deps]
 ArrowTypes = "31f734f8-188a-4ce0-8406-c8a06bd891cd"
