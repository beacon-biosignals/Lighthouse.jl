name = "Lighthouse"
uuid = "ac2c24cd-07f0-4848-96b2-1b82c3ea0e59"
authors = ["Beacon Biosignals, Inc."]
version = "0.14.2"

[deps]
Dates = "ade2ca70-3891-5945-98fb-dc099432e06a"
Legolas = "741b9549-f6ed-4911-9fbf-4a1c0c97f0cd"
LinearAlgebra = "37e2e46d-f89d-539d-b4ee-838fcccc9c8e"
Logging = "56ddb016-857b-54e1-b83d-db4d58db5568"
Makie = "ee78f7c6-11fb-53f2-987a-cfe4a2b5a57a"
Printf = "de0858da-6303-5e67-8744-51eddeeeb8d7"
Random = "9a3f8284-a2c9-5f02-9a11-845980a1fd5c"
Statistics = "10745b16-79ce-11e8-11f9-7d13ad32a3b2"
StatsBase = "2913bbd2-ae8a-5f71-8c99-4fb6c76f3a91"
Tables = "bd369af6-aec1-5ad0-b16a-f7cc5008161c"
TensorBoardLogger = "899adc3e-224a-11e9-021f-63837185c80f"

[compat]
<<<<<<< HEAD
CairoMakie = "0.5.2, 0.6"
Makie = "0.15.2"
=======
CairoMakie = "0.7"
DataFrames = "1.3"
Legolas = "0.3"
Makie = "0.16.5"
>>>>>>> 0fe64637
StatsBase = "0.33"
Tables = "1.7"
TensorBoardLogger = "0.1"
julia = "1.6"

[extras]
CairoMakie = "13f3f980-e62b-5c42-98c6-ff1f3baf88f0"
DataFrames = "a93c6f00-e57d-5684-b7b6-d8193f3e46c0"
StableRNGs = "860ef19b-820b-49d6-a774-d7a799459cd3"
Test = "8dfed614-e22c-5e08-85e1-65c5234f0b40"

[targets]
test = ["Test", "CairoMakie", "DataFrames", "StableRNGs"]<|MERGE_RESOLUTION|>--- conflicted
+++ resolved
@@ -17,15 +17,10 @@
 TensorBoardLogger = "899adc3e-224a-11e9-021f-63837185c80f"
 
 [compat]
-<<<<<<< HEAD
-CairoMakie = "0.5.2, 0.6"
-Makie = "0.15.2"
-=======
 CairoMakie = "0.7"
 DataFrames = "1.3"
 Legolas = "0.3"
 Makie = "0.16.5"
->>>>>>> 0fe64637
 StatsBase = "0.33"
 Tables = "1.7"
 TensorBoardLogger = "0.1"
