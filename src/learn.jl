#####
##### Logging interface
#####

# These must be implemented by every logger type.

"""
    log_plot!(logger, field::AbstractString, plot, plot_data)

Log a `plot` to `logger` under field `field`.

* `plot`: the plot itself
* `plot_data`: an unstructured dictionary of values used in creating `plot`.

See also [`log_line_series!`](@ref).
"""
log_plot!(logger, field::AbstractString, plot, plot_data)

"""
    log_value!(logger, field::AbstractString, value)

Log a value `value` to `field`.
"""
log_value!(logger, field::AbstractString, value)

<<<<<<< HEAD

"""
    log_array!(logger::Any, field::AbstractString, value)

Log an array `value` to `field`.

Defaults to `log_value!(logger, mean(value))`.
"""
log_array!(logger::Any, field::AbstractString, array) = log_value!(logger, field, mean(array))

"""
    log_values!(logger, values)

Logs an iterable of `(field, value)` pairs to `logger`. Falls back to calling `log_value!` in a loop.

Loggers may specialize this method for improved performance.
"""
function log_values!(logger, values)
    for (k, v) in values
        log_value!(logger, k, v)
    end
    return nothing
end

"""
    log_arrays!(logger, values)

Logs an iterable of `(field, array)` pairs to `logger`. Falls back to calling `log_array!` in a loop.

Loggers may specialize this method for improved performance.
"""
function log_arrays!(logger, values)
    for (k, v) in values
        log_array!(logger, k, v)
    end
    return nothing
end

function log_value!(logger::LearnLogger, field::AbstractString, value)
    values = get!(() -> Any[], logger.logged, field)
    push!(values, value)
    TensorBoardLogger.log_value(logger.tensorboard_logger, field, value;
                                step=length(values))
    return value
end
=======
>>>>>>> 47d6f546

"""
    log_line_series!(logger, field::AbstractString, curves, labels=1:length(curves))

Logs a series plot to `logger` under `field`, where...

- `curves` is an iterable of the form `Tuple{Vector{Real},Vector{Real}}`, where each tuple contains `(x-values, y-values)`, as in the `Lighthouse.EvaluationRow` field `per_class_roc_curves`
- `labels` is the class label for each curve, which defaults to the numeric index of each curve.
"""
log_line_series!(logger, field::AbstractString, curves, labels=1:length(curves))

# The following have default implementations.

"""
    step_logger!(logger)

Increments the `logger`'s `step`, if any. Defaults to doing nothing.
"""
step_logger!(::Any) = nothing


"""
    log_event!(logger, value::AbstractString)

Logs a string event given by `value` to `logger`. Defaults to calling `log_value!` with a field named `event`.
"""
function log_event!(logger, value::AbstractString)
    return log_value!(logger, "event", string(now(), " | ", value))
end

"""
    log_values!(logger, values)

Logs an iterable of `(field, value)` pairs to `logger`. Falls back to calling `log_value!` in a loop.
Loggers may specialize this method for improved performance.
"""
function log_values!(logger, values)
    for (k, v) in values
        log_value!(logger, k, v)
    end
    return nothing
end

"""
    log_evaluation_row!(logger, field::AbstractString, metrics)

From fields in [`EvaluationRow`](@ref), generate and plot the composite [`evaluation_metrics_plot`](@ref)
as well as `spearman_correlation` (if present).
"""
function log_evaluation_row!(logger, field::AbstractString, metrics)
    metrics_plot = evaluation_metrics_plot(metrics)
    metrics_dict = _evaluation_row_dict(metrics)
    log_plot!(logger, field, metrics_plot, metrics_dict)
    if haskey(metrics_dict, "spearman_correlation")
        sp_field = replace(field, "metrics" => "spearman_correlation")
        log_value!(logger, sp_field, metrics_dict["spearman_correlation"].ρ)
    end
    return metrics_plot
end

function log_resource_info!(logger, section::AbstractString, info::ResourceInfo;
                            suffix::AbstractString="")
    log_value!(logger, section * "/time_in_seconds" * suffix, info.time_in_seconds)
    log_value!(logger, section * "/gc_time_in_seconds" * suffix, info.gc_time_in_seconds)
    log_value!(logger, section * "/allocations" * suffix, info.allocations)
    log_value!(logger, section * "/memory_in_mb" * suffix, info.memory_in_mb)
    return info
end

function log_resource_info!(f, logger, section::AbstractString; suffix::AbstractString="")
    result, resource_info = call_with_resource_info(f)
    log_resource_info!(logger, section, resource_info; suffix=suffix)
    return result
end


#####
##### `predict!!`
#####

"""
    predict!(model::AbstractClassifier,
             predicted_soft_labels::AbstractMatrix,
             batches, logger::LearnLogger;
             logger_prefix::AbstractString)

Return `mean_loss` of all `batches` after using `model` to predict their soft labels
and storing those results in `predicted_soft_labels`.

The following quantities are logged to `logger`:
 - `<logger_prefix>/loss_per_batch`
 - `<logger_prefix>/mean_loss_per_epoch`
 - `<logger_prefix>/\$resource_per_batch`

Where...

- `model` is a model that outputs soft labels when called on a batch of `batches`,
  `model(batch)`.

- `predicted_soft_labels` is a matrix whose columns correspond to classes and
  whose rows correspond to samples in batches, and which is filled in with soft-label
  predictions.

- `batches` is an iterable of batches, where each element of
  the iterable takes the form `(batch, votes_locations)`. Internally, `batch` is
  passed to [`loss_and_prediction`](@ref) as `loss_and_prediction(model, batch...)`.

 """
function predict!(model::AbstractClassifier, predicted_soft_labels::AbstractMatrix, batches,
                  logger; logger_prefix::AbstractString)
    losses = Float32[]
    for (batch, votes_locations) in batches
        batch_loss = log_resource_info!(logger, logger_prefix; suffix="_per_batch") do
            batch_loss, soft_label_batch = loss_and_prediction(model, batch...)
            for (i, soft_label) in enumerate(eachcol(soft_label_batch))
                predicted_soft_labels[votes_locations[i], :] = soft_label
            end
            return batch_loss
        end
        log_value!(logger, logger_prefix * "/loss_per_batch", batch_loss)
        push!(losses, batch_loss)
    end
    mean_loss = mean(losses)
    log_value!(logger, logger_prefix * "/mean_loss_per_epoch", mean_loss)
    return mean_loss
end

#####
##### `evaluate!`
#####

"""
    evaluate!(predicted_hard_labels::AbstractVector,
              predicted_soft_labels::AbstractMatrix,
              elected_hard_labels::AbstractVector,
              classes, logger;
              logger_prefix, logger_suffix,
              votes::Union{Nothing,AbstractMatrix}=nothing,
              thresholds=0.0:0.01:1.0,
              optimal_threshold_class::Union{Nothing,Integer}=nothing)

Return `nothing` after computing and logging a battery of classifier performance
metrics that each compare `predicted_soft_labels` and/or `predicted_hard_labels`
agaist `elected_hard_labels`.

The following quantities are logged to `logger`:
    - `<logger_prefix>/metrics<logger_suffix>`
    - `<logger_prefix>/\$resource<logger_suffix>`

Where...

- `predicted_soft_labels` is a matrix of soft labels whose columns correspond to
  classes and whose rows correspond to samples in the evaluation set.

- `predicted_hard_labels` is a vector of hard labels where the `i`th element
  is the hard label predicted by the model for sample `i` in the evaulation set.

- `elected_hard_labels` is a vector of hard labels where the `i`th element
  is the hard label elected as "ground truth" for sample `i` in the evaulation set.

- `thresholds` are the range of thresholds used by metrics (e.g. PR curves) that
  are calculated on the `predicted_soft_labels` for a range of thresholds.

- `votes` is a matrix of hard labels whose columns correspond to voters and whose
  rows correspond to the samples in the test set that have been voted on. If
  `votes[sample, voter]` is not a valid hard label for `model`, then `voter` will
  simply be considered to have not assigned a hard label to `sample`.

- `optimal_threshold_class` is the class index (`1` or `2`) for which to calculate
  an optimal threshold for converting the `predicted_soft_labels` to
  `predicted_hard_labels`. If present, the input `predicted_hard_labels` will be
  ignored and new `predicted_hard_labels` will be recalculated from the new threshold.
  This is only a valid parameter when `length(classes) == 2`
"""
function evaluate!(predicted_hard_labels::AbstractVector,
                   predicted_soft_labels::AbstractMatrix,
                   elected_hard_labels::AbstractVector, classes, logger;
                   logger_prefix::AbstractString, logger_suffix::AbstractString="",
                   votes::Union{Nothing,Missing,AbstractMatrix}=nothing,
                   thresholds=0.0:0.01:1.0,
                   optimal_threshold_class::Union{Nothing,Integer,Missing}=nothing)
    _validate_threshold_class(optimal_threshold_class, classes)

    log_resource_info!(logger, logger_prefix; suffix=logger_suffix) do
        metrics = evaluation_metrics_row(predicted_hard_labels, predicted_soft_labels,
                                         elected_hard_labels, classes, thresholds;
                                         votes, optimal_threshold_class)
        log_evaluation_row!(logger, logger_prefix * "/metrics" * logger_suffix,
                            metrics)
        return nothing
    end
    return nothing
end

function _calculate_stratified_ea_kappas(predicted_hard_labels, elected_hard_labels,
                                         class_count, strata)
    groups = reduce(∪, strata)
    kappas = Pair{String,Any}[]
    for group in groups
        index = group .∈ strata
        predicted = predicted_hard_labels[index]
        elected = elected_hard_labels[index]
        k = _calculate_ea_kappas(predicted, elected, class_count)
        push!(kappas,
              group => (per_class=k.per_class_kappas, multiclass=k.multiclass_kappa,
                        n=sum(index)))
    end
    kappas = sort(kappas; by=p -> last(p).multiclass)
    return [k = v for (k, v) in kappas]
end

"""
    _calculate_ea_kappas(predicted_hard_labels, elected_hard_labels, classes)

Return `NamedTuple` with keys `:per_class_kappas`, `:multiclass_kappa` containing the Cohen's
Kappa per-class and over all classes, respectively. The value of output key
`:per_class_kappas` is an `Array` such that item `i` is the Cohen's kappa calculated
for class `i`.

Where...

- `predicted_hard_labels` is a vector of hard labels where the `i`th element
  is the hard label predicted by the model for sample `i` in the evaulation set.

- `elected_hard_labels` is a vector of hard labels where the `i`th element
  is the hard label elected as "ground truth" for sample `i` in the evaulation set.

- `class_count` is the number of possible classes.

"""
function _calculate_ea_kappas(predicted_hard_labels, elected_hard_labels, class_count)
    multiclass = first(cohens_kappa(class_count,
                                    zip(predicted_hard_labels, elected_hard_labels)))

    CLASS_VS_ALL_CLASS_COUNT = 2
    per_class = map(1:class_count) do class_index
        predicted = ((label == class_index) + 1 for label in predicted_hard_labels)
        elected = ((label == class_index) + 1 for label in elected_hard_labels)
        return first(cohens_kappa(CLASS_VS_ALL_CLASS_COUNT, zip(predicted, elected)))
    end
    return (per_class_kappas=per_class, multiclass_kappa=multiclass)
end

has_value(x) = !isnothing(x) && !ismissing(x)

"""
    _calculate_ira_kappas(votes, classes)

Return `NamedTuple` with keys `:per_class_IRA_kappas`, `:multiclass_IRA_kappas` containing the Cohen's
Kappa for inter-rater agreement (IRA) per-class and over all classes, respectively.
The value of output key `:per_class_IRA_kappas` is an `Array` such that item `i` is the
IRA kappa calculated for class `i`.

Where...

- `votes` is a matrix of hard labels whose columns correspond to voters and whose
  rows correspond to the samples in the test set that have been voted on. If
  `votes[sample, voter]` is not a valid hard label for `model`, then `voter` will
  simply be considered to have not assigned a hard label to `sample`.

- `classes` all possible classes voted on.

Returns `(per_class_IRA_kappas=missing, multiclass_IRA_kappas=missing)` if `votes` has only a single voter (i.e., a single column) or if
no two voters rated the same sample. Note that vote entries of `0` are taken to
mean that the voter did not rate that sample.
"""
function _calculate_ira_kappas(votes, classes)
    # no votes given or only one expert:
    if !has_value(votes) || size(votes, 2) < 2
        return (; per_class_IRA_kappas=missing, multiclass_IRA_kappas=missing)
    end

    all_hard_label_pairs = Array{Int}(undef, 0, 2)
    num_voters = size(votes, 2)
    for i_voter in 1:(num_voters - 1)
        for j_voter in (i_voter + 1):num_voters
            all_hard_label_pairs = vcat(all_hard_label_pairs, votes[:, [i_voter, j_voter]])
        end
    end
    hard_label_pairs = filter(row -> all(row .!= 0), collect(eachrow(all_hard_label_pairs)))
    length(hard_label_pairs) > 0 ||
        return (; per_class_IRA_kappas=missing, multiclass_IRA_kappas=missing)  # No common observations voted on
    length(hard_label_pairs) < 10 &&
        @warn "...only $(length(hard_label_pairs)) in common, potentially questionable IRA results"

    multiclass_ira = first(cohens_kappa(length(classes), hard_label_pairs))

    CLASS_VS_ALL_CLASS_COUNT = 2
    per_class_ira = map(1:length(classes)) do class_index
        class_v_other_hard_label_pair = map(row -> 1 .+ (row .== class_index),
                                            hard_label_pairs)
        return first(cohens_kappa(CLASS_VS_ALL_CLASS_COUNT, class_v_other_hard_label_pair))
    end
    return (; per_class_IRA_kappas=per_class_ira, multiclass_IRA_kappas=multiclass_ira)
end

function _spearman_corr(predicted_soft_labels, elected_soft_labels)
    n = length(predicted_soft_labels)
    ρ = StatsBase.corspearman(predicted_soft_labels, elected_soft_labels)
    if isnan(ρ)
        @warn "Uh oh, correlation is NaN! Probably because StatsBase.corspearman(...)
               returns NaN when a set of labels is all the same!"
        # Note: accounted for in https://github.com/JuliaStats/HypothesisTests.jl/pull/53/files;
        # probably not worth implementing here until we need it (at which point maybe
        # it will be ready in HypothesisTests!)
    end

    # 95% confidence interval calculated according to
    # https://stats.stackexchange.com/questions/18887/how-to-calculate-a-confidence-interval-for-spearmans-rank-correlation
    stderr = 1.0 / sqrt(n - 3)
    delta = 1.96 * stderr
    ci_lower = tanh(atanh(ρ) - delta)
    ci_upper = tanh(atanh(ρ) + delta)
    return (ρ=ρ, n=n, ci_lower=round(ci_lower; digits=3),
            ci_upper=round(ci_upper; digits=3))
end

"""
    _calculate_spearman_correlation(predicted_soft_labels, votes, classes)

Return `NamedTuple` with keys `:ρ`, `:n`, `:ci_lower`, and `ci_upper` that are
the Spearman correlation constant ρ and its 95% confidence interval bounds.
Only valid for binary classification problems (i.e., `length(classes) == 2`)

Where...

- `predicted_soft_labels` is a matrix of soft labels whose columns correspond to
  the two classes and whose rows correspond to the samples in the test set that have been
  classified. For a given sample, the two class column values must sum to 1 (i.e.,
  softmax has been applied to the classification output).

- `votes` is a matrix of hard labels whose columns correspond to voters and whose
  rows correspond to the samples in the test set that have been voted on. If
  `votes[sample, voter]` is not a valid hard label for `model`, then `voter` will
  simply be considered to have not assigned a hard label to `sample`. May contain
  a single voter (i.e., a single column).

- `classes` are the two classes voted on.
"""
function _calculate_spearman_correlation(predicted_soft_labels, votes, classes)
    length(classes) > 2 && throw(ArgumentError("Only valid for 2-class problems"))
    if !all(x -> x ≈ 1, sum(predicted_soft_labels; dims=2))
        throw(ArgumentError("Input probabiliities fail softmax assumption"))
    end

    class_index = 1 # Note: Result will be the same whether class 1 or class 2
    elected_soft_labels = Vector{Float64}()
    for sample_votes in eachrow(votes)
        actual_sample_votes = filter(v -> v in Set([1, 2]), sample_votes)
        push!(elected_soft_labels, mean(actual_sample_votes .== class_index))
    end
    return _spearman_corr(predicted_soft_labels[:, class_index], elected_soft_labels)
end

function _calculate_optimal_threshold_from_discrimination_calibration(predicted_soft_labels,
                                                                      votes; thresholds,
                                                                      class_of_interest_index)
    elected_probabilities = _elected_probabilities(votes, class_of_interest_index)
    bin_count = min(size(votes, 2) + 1, 10)
    per_threshold_curves = map(thresholds) do thresh
        return calibration_curve(elected_probabilities,
                                 predicted_soft_labels[:, class_of_interest_index] .>=
                                 thresh; bin_count=bin_count)
    end
    i_min = argmin([c.mean_squared_error for c in per_threshold_curves])
    curve = per_threshold_curves[i_min]
    return (threshold=collect(thresholds)[i_min], mse=curve.mean_squared_error,
            plot_curve_data=(mean.(curve.bins), curve.fractions))
end

function _elected_probabilities(votes, class_of_interest_index)
    elected_probabilities = Vector{Float64}()
    for sample_votes in eachrow(votes)
        actual_sample_votes = filter(v -> v in Set([1, 2]), sample_votes)
        push!(elected_probabilities, mean(actual_sample_votes .== class_of_interest_index))
    end
    return elected_probabilities
end

function _calculate_voter_discrimination_calibration(votes; class_of_interest_index)
    elected_probabilities = _elected_probabilities(votes, class_of_interest_index)

    bin_count = min(size(votes, 2) + 1, 10)
    per_voter_calibration_curves = map(1:size(votes, 2)) do i_voter
        return calibration_curve(elected_probabilities,
                                 votes[:, i_voter] .== class_of_interest_index;
                                 bin_count=bin_count)
    end

    return (mse=map(curve -> curve.mean_squared_error, per_voter_calibration_curves),
            plot_curve_data=map(curve -> (mean.(curve.bins), curve.fractions),
                                per_voter_calibration_curves))
end

function _get_optimal_threshold_from_ROC(per_class_roc_curves; thresholds,
                                         class_of_interest_index)
    dist = (p1, p2) -> sqrt((p1[1] - p2[1])^2 + (p1[2] - p2[2])^2)
    min = Inf
    curr_counter = 1
    opt_point = nothing
    threshold_idx = 1
    for point in zip(per_class_roc_curves[class_of_interest_index][1],
                     per_class_roc_curves[class_of_interest_index][2])
        d = dist((0, 1), point)
        if d < min
            min = d
            threshold_idx = curr_counter
            opt_point = point
        end
        curr_counter += 1
    end
    return collect(thresholds)[threshold_idx]
end

function _validate_threshold_class(optimal_threshold_class, classes)
    has_value(optimal_threshold_class) || return nothing
    length(classes) == 2 ||
        throw(ArgumentError("Only valid for binary classification problems"))
    optimal_threshold_class in Set([1, 2]) ||
        throw(ArgumentError("Invalid threshold class"))
    return nothing
end

"""
    evaluation_metrics_row(observation_table, classes, thresholds=0.0:0.01:1.0;
                           strata::Union{Nothing,AbstractVector{Set{T}} where T}=nothing,
                           optimal_threshold_class::Union{Missing,Nothing,Integer}=missing)
    evaluation_metrics_row(predicted_hard_labels::AbstractVector,
                           predicted_soft_labels::AbstractMatrix,
                           elected_hard_labels::AbstractVector,
                           classes,
                           thresholds=0.0:0.01:1.0;
                           votes::Union{Nothing,Missing,AbstractMatrix}=nothing,
                           strata::Union{Nothing,AbstractVector{Set{T}} where T}=nothing,
                           optimal_threshold_class::Union{Missing,Nothing,Integer}=missing)

Returns `EvaluationRow` containing a battery of classifier performance
metrics that each compare `predicted_soft_labels` and/or `predicted_hard_labels`
agaist `elected_hard_labels`.

Where...

- `predicted_soft_labels` is a matrix of soft labels whose columns correspond to
  classes and whose rows correspond to samples in the evaluation set.

- `predicted_hard_labels` is a vector of hard labels where the `i`th element
  is the hard label predicted by the model for sample `i` in the evaulation set.

- `elected_hard_labels` is a vector of hard labels where the `i`th element
  is the hard label elected as "ground truth" for sample `i` in the evaulation set.

- `thresholds` are the range of thresholds used by metrics (e.g. PR curves) that
  are calculated on the `predicted_soft_labels` for a range of thresholds.

- `votes` is a matrix of hard labels whose columns correspond to voters and whose
  rows correspond to the samples in the test set that have been voted on. If
  `votes[sample, voter]` is not a valid hard label for `model`, then `voter` will
  simply be considered to have not assigned a hard label to `sample`.

- `strata` is a vector of sets of (arbitrarily typed) groups/strata for each sample
  in the evaluation set, or `nothing`. If not `nothing`, per-class and multiclass
  kappas will also be calculated per group/stratum.

- `optimal_threshold_class` is the class index (`1` or `2`) for which to calculate
  an optimal threshold for converting the `predicted_soft_labels` to
  `predicted_hard_labels`. If present, the input `predicted_hard_labels` will be
  ignored and new `predicted_hard_labels` will be recalculated from the new threshold.
  This is only a valid parameter when `length(classes) == 2`

Alternatively, an `observation_table` that consists of rows of type [`ObservationRow`](@ref)
can be passed in in place of `predicted_soft_labels`,`predicted_hard_labels`,`elected_hard_labels`,
and `votes`.

See also [`evaluation_metrics_plot`](@ref).
"""
function evaluation_metrics_row(observation_table, classes, thresholds=0.0:0.01:1.0;
                                strata::Union{Nothing,AbstractVector{Set{T}} where T}=nothing,
                                optimal_threshold_class::Union{Missing,Nothing,Integer}=missing)
    inputs = _observation_table_to_inputs(observation_table)
    return evaluation_metrics_row(inputs.predicted_hard_labels,
                                  inputs.predicted_soft_labels, inputs.elected_hard_labels,
                                  classes, thresholds; inputs.votes, strata,
                                  optimal_threshold_class)
end

function evaluation_metrics_row(predicted_hard_labels::AbstractVector,
                                predicted_soft_labels::AbstractMatrix,
                                elected_hard_labels::AbstractVector, classes,
                                thresholds=0.0:0.01:1.0;
                                votes::Union{Nothing,Missing,AbstractMatrix}=nothing,
                                strata::Union{Nothing,AbstractVector{Set{T}} where T}=nothing,
                                optimal_threshold_class::Union{Missing,Nothing,Integer}=missing)
    _validate_threshold_class(optimal_threshold_class, classes)

    class_count = length(classes)
    class_vector = collect(classes) # Plots.jl expects this to be an `AbstractVector`
    class_labels = string.(class_vector)
    per_class_stats = per_class_confusion_statistics(predicted_soft_labels,
                                                     elected_hard_labels, thresholds)

    # ROC curves
    per_class_roc_curves = [(map(t -> t.false_positive_rate, stats),
                             map(t -> t.true_positive_rate, stats))
                            for stats in per_class_stats]
    per_class_roc_aucs = [area_under_curve(x, y) for (x, y) in per_class_roc_curves]

    # Optionally calculate optimal threshold
    if has_value(optimal_threshold_class)
        # If votes exist, calculate the threshold based on comparing against
        # vote probabilities. Otherwise, use the ROC curve.
        if has_value(votes)
            c = _calculate_optimal_threshold_from_discrimination_calibration(predicted_soft_labels,
                                                                             votes;
                                                                             thresholds=thresholds,
                                                                             class_of_interest_index=optimal_threshold_class)
            optimal_threshold = c.threshold
            discrimination_calibration_curve = c.plot_curve_data
            discrimination_calibration_score = c.mse

            expert_cal = _calculate_voter_discrimination_calibration(votes;
                                                                     class_of_interest_index=optimal_threshold_class)
            per_expert_discrimination_calibration_curves = expert_cal.plot_curve_data
            per_expert_discrimination_calibration_scores = expert_cal.mse
        else
            discrimination_calibration_curve = missing
            discrimination_calibration_score = missing
            per_expert_discrimination_calibration_curves = missing
            per_expert_discrimination_calibration_scores = missing
            # ...based on ROC curve otherwise
            optimal_threshold = _get_optimal_threshold_from_ROC(per_class_roc_curves;
                                                                thresholds=thresholds,
                                                                class_of_interest_index=optimal_threshold_class)
        end

        # Recalculate `predicted_hard_labels` with this new threshold
        other_class = optimal_threshold_class == 1 ? 2 : 1
        for (i, row) in enumerate(eachrow(predicted_soft_labels))
            predicted_hard_labels[i] = row[optimal_threshold_class] .>= optimal_threshold ?
                                       optimal_threshold_class : other_class
        end
    else
        discrimination_calibration_curve = missing
        discrimination_calibration_score = missing
        per_expert_discrimination_calibration_curves = missing
        per_expert_discrimination_calibration_scores = missing
        optimal_threshold = missing
    end

    # PR curves
    per_class_pr_curves = [(map(t -> t.true_positive_rate, stats),
                            map(t -> t.precision, stats)) for stats in per_class_stats]

    # Stratified kappas
    stratified_kappas = has_value(strata) ?
                        _calculate_stratified_ea_kappas(predicted_hard_labels,
                                                        elected_hard_labels, class_count,
                                                        strata) : missing

    # Reliability calibration curves
    per_class_reliability_calibration = map(1:class_count) do class_index
        class_probabilities = view(predicted_soft_labels, :, class_index)
        return calibration_curve(class_probabilities, elected_hard_labels .== class_index)
    end
    per_class_reliability_calibration_curves = map(x -> (mean.(x.bins), x.fractions),
                                                   per_class_reliability_calibration)
    per_class_reliability_calibration_scores = map(x -> x.mean_squared_error,
                                                   per_class_reliability_calibration)

    # Log Spearman correlation, iff this is a binary classification problem
    if length(classes) == 2 && has_value(votes)
        spearman_correlation = _calculate_spearman_correlation(predicted_soft_labels, votes,
                                                               classes)
    else
        spearman_correlation = missing
    end
    return EvaluationRow(; class_labels,
                         confusion_matrix=confusion_matrix(class_count,
                                                           zip(predicted_hard_labels,
                                                               elected_hard_labels)),
                         spearman_correlation, per_class_reliability_calibration_curves,
                         per_class_reliability_calibration_scores,
                         _calculate_ira_kappas(votes, classes)...,
                         _calculate_ea_kappas(predicted_hard_labels, elected_hard_labels,
                                              class_count)..., stratified_kappas,
                         per_class_pr_curves, per_class_roc_curves, per_class_roc_aucs,
                         discrimination_calibration_curve, discrimination_calibration_score,
                         per_expert_discrimination_calibration_curves,
                         per_expert_discrimination_calibration_scores, optimal_threshold,
                         optimal_threshold_class=has_value(optimal_threshold_class) ?
                                                 optimal_threshold_class : missing,
                         thresholds)
end

"""
    evaluation_metrics(args...; optimal_threshold_class=nothing, kwargs...)

Return [`evaluation_metrics_row`](@ref) after converting output `EvaluationRow`
into a `Dict`. For argument details, see [`evaluation_metrics_row`](@ref).
"""
function evaluation_metrics(args...; optimal_threshold_class=nothing, kwargs...)
    row = evaluation_metrics_row(args...;
                                 optimal_threshold_class=something(optimal_threshold_class,
                                                                   missing), kwargs...)
    return _evaluation_row_dict(row)
end

"""
    evaluation_metrics_plot(predicted_hard_labels::AbstractVector,
                            predicted_soft_labels::AbstractMatrix,
                            elected_hard_labels::AbstractVector,
                            classes,
                            thresholds=0.0:0.01:1.0;
                            votes::Union{Nothing,AbstractMatrix}=nothing,
                            strata::Union{Nothing,AbstractVector{Set{T}} where T}=nothing,
                            optimal_threshold_class::Union{Nothing,Integer}=nothing)

Return a plot and dictionary containing a battery of classifier performance
metrics that each compare `predicted_soft_labels` and/or `predicted_hard_labels`
agaist `elected_hard_labels`.

See [`evaluation_metrics`](@ref) for a description of the arguments.

This method is deprecated in favor of calling `evaluation_metrics`
and [`evaluation_metrics_plot`](@ref) separately.
"""
function evaluation_metrics_plot(predicted_hard_labels::AbstractVector,
                                 predicted_soft_labels::AbstractMatrix,
                                 elected_hard_labels::AbstractVector, classes, thresholds;
                                 votes::Union{Nothing,AbstractMatrix}=nothing,
                                 strata::Union{Nothing,AbstractVector{Set{T}} where T}=nothing,
                                 optimal_threshold_class::Union{Nothing,Integer}=nothing)
    Base.depwarn("""
    ```
    evaluation_metrics_plot(predicted_hard_labels::AbstractVector,
                            predicted_soft_labels::AbstractMatrix,
                            elected_hard_labels::AbstractVector, classes, thresholds;
                            votes::Union{Nothing,AbstractMatrix}=nothing,
                            strata::Union{Nothing,AbstractVector{Set{T}} where T}=nothing,
                            optimal_threshold_class::Union{Nothing,Integer}=nothing)
    ```
    has been deprecated in favor of
    ```
    plot_dict = evaluation_metrics(predicted_hard_labels, predicted_soft_labels,
                                   elected_hard_labels, classes, thresholds;
                                   votes, strata, optimal_threshold_class)
    (evaluation_metrics_plot(plot_dict), plot_dict)
    ```
    """, :evaluation_metrics_plot)
    plot_dict = evaluation_metrics(predicted_hard_labels, predicted_soft_labels,
                                   elected_hard_labels, classes, thresholds; votes, strata,
                                   optimal_threshold_class)
    return evaluation_metrics_plot(plot_dict), plot_dict
end

function per_class_confusion_statistics(predicted_soft_labels::AbstractMatrix,
                                        elected_hard_labels::AbstractVector, thresholds)
    class_count = size(predicted_soft_labels, 2)
    confusions = [[confusion_matrix(2) for _ in 1:length(thresholds)]
                  for _ in 1:class_count]
    for class_index in 1:class_count
        for label_index in 1:length(elected_hard_labels)
            predicted_soft_label = predicted_soft_labels[label_index, class_index]
            elected = (elected_hard_labels[label_index] == class_index) + 1
            for (threshold_index, threshold) in enumerate(thresholds)
                predicted = (predicted_soft_label >= threshold) + 1
                confusions[class_index][threshold_index][predicted, elected] += 1
            end
        end
    end
    return [binary_statistics.(confusions[i], 2) for i in 1:class_count]
end

#####
##### `learn!`
#####

"""
    learn!(model::AbstractClassifier, logger,
           get_train_batches, get_test_batches, votes,
           elected=majority.(eachrow(votes), (1:length(classes(model)),));
           epoch_limit=100, post_epoch_callback=(_ -> nothing),
           optimal_threshold_class::Union{Nothing,Integer}=nothing,
           test_set_logger_prefix="test_set")

Return `model` after optimizing its parameters across multiple epochs of
training and test, logging Lighthouse's standardized suite of classifier
performance metrics to `logger` throughout the optimization process.

The following phases are executed at each epoch (note: in the below lists
of logged values, `\$resource` takes the values of the field names of
`Lighthouse.ResourceInfo`):

1. Train `model` by calling `train!(model, get_train_batches(), logger)`.
   The following quantities are logged to `logger` during this phase:
    - `train/loss_per_batch`
    - any additional quantities logged by the relevant model/framework-specific
      implementation of `train!`.

2. Compute `model`'s predictions on test set provided by `get_test_batches()`
   (see below for details). The following quantities are logged to `logger`
   during this phase:
    - `<test_set_logger_prefix>_prediction/loss_per_batch`
    - `<test_set_logger_prefix>_prediction/mean_loss_per_epoch`
    - `<test_set_logger_prefix>_prediction/\$resource_per_batch`

3. Compute a battery of metrics to evaluate `model`'s performance on the test
   set based on the test set prediction phase. The following quantities are
   logged to `logger` during this phase:
    - `<test_set_logger_prefix>_evaluation/metrics_per_epoch`
    - `<test_set_logger_prefix>_evaluation/\$resource_per_epoch`

4. Call `post_epoch_callback(current_epoch)`.

Where...

- `get_train_batches` is a zero-argument function that returns an iterable of
  training set batches. Internally, `learn!` uses this function when it calls
  `train!(model, get_train_batches(), logger)`.

- `get_test_batches` is a zero-argument function that returns an iterable
  of test set batches used during the current epoch's test phase. Each element of
  the iterable takes the form `(batch, votes_locations)`. Internally, `batch` is
  passed to [`loss_and_prediction`](@ref) as `loss_and_prediction(model, batch...)`,
  and `votes_locations[i]` is expected to yield the row index of `votes` that
  corresponds to the `i`th sample in `batch`.

- `votes` is a matrix of hard labels whose columns correspond to voters and whose
  rows correspond to the samples in the test set that have been voted on. If
  `votes[sample, voter]` is not a valid hard label for `model`, then `voter` will
  simply be considered to have not assigned a hard label to `sample`.

- `elected` is a vector of hard labels where the `i`th element is the hard label
  elected as "ground truth" out of `votes[i, :]`.

- `optimal_threshold_class` is the class index (`1` or `2`) for which to calculate
  an optimal threshold for converting `predicted_soft_labels` to `predicted_hard_labels`.
  This is only a valid parameter when `length(classes) == 2`. If `optimal_threshold_class`
  is present, test set evaluation will be based on predicted hard labels calculated
  with this threshold; if `optimal_threshold_class` is `nothing`, predicted hard labels
  will be calculated via `onecold(classifier, soft_label)`.
"""
function learn!(model::AbstractClassifier, logger, get_train_batches, get_test_batches,
                votes, elected=majority.(eachrow(votes), (1:length(classes(model)),));
                epoch_limit=100, post_epoch_callback=(_ -> nothing),
                optimal_threshold_class::Union{Nothing,Integer}=nothing,
                test_set_logger_prefix="test_set")
    # NOTE `votes` is currently unused except to construct `elected` by default,
    # but will be necessary for calculating multirater metrics e.g. Fleiss' kappa
    # later so we still required it in the API
    # TODO keeping `votes` alive might hog a lot of memory, so it would be convenient
    # to provide callers with a wrapper around `channel_unordered` (or at least example
    # code) for generating an iterator that batches `votes` rows to `soft labels` in
    # a manner that's respectful to throughput/memory constraints.
    # TODO is it better to pre-allocate these, or allocate them per-epoch? The
    # former ensures fixed memory usage, but the latter gives the GC a chance
    # to free up some RAM between epochs.
    _validate_threshold_class(optimal_threshold_class, classes(model))

    predicted = zeros(Float32, length(elected), length(classes(model)))
    log_event!(logger, "started learning")
    for current_epoch in 1:epoch_limit
        try
            train!(model, get_train_batches(), logger)
            predict!(model, predicted, get_test_batches(), logger;
                     logger_prefix="$(test_set_logger_prefix)_prediction")
            evaluate!(map(label -> onecold(model, label), eachrow(predicted)), predicted,
                      elected, classes(model), logger;
                      logger_prefix="$(test_set_logger_prefix)_evaluation",
                      logger_suffix="_per_epoch", votes=votes,
                      optimal_threshold_class=optimal_threshold_class)
            post_epoch_callback(current_epoch)
            flush(logger)
        catch ex # support early stopping via exception handling
            if is_early_stopping_exception(model, ex)
                log_event!(logger, "`learn!` call stopped via $ex in epoch $current_epoch")
                break
            else
                log_event!(logger,
                           "`learn!` call encountered exception in epoch $current_epoch")
                rethrow(ex)
            end
        end
    end
    return model
end

#####
##### `post_epoch_callback` utilities
#####

"""
    upon(logger::LearnLogger, field::AbstractString; condition, initial)
    upon(logged::Dict{String,Any}, field::AbstractString; condition, initial)

Return a closure that can be called to check the most recent state of
`logger.logged[field]` and trigger a caller-provided function when
`condition(recent_state, previously_chosen_state)` is `true`.

For example:

```
upon_loss_decrease = upon(logger, "test_set_prediction/mean_loss_per_epoch";
                          condition=<, initial=Inf)

save_upon_loss_decrease = _ -> begin
    upon_loss_decrease(new_lowest_loss -> save_my_model(model, new_lowest_loss),
                       consecutive_failures -> consecutive_failures > 10 && Flux.stop())
end

learn!(model, logger, get_train_batches, get_test_batches, votes;
       post_epoch_callback=save_upon_loss_decrease)
```

Specifically, the form of the returned closure is `f(on_true, on_false)` where
`on_true(state)` is called if `condition(state, previously_chosen_state)` is
`true`. Otherwise, `on_false(consecutive_falses)` is called where `consecutive_falses`
is the number of `condition` calls that have returned `false` since the last
`condition` call returned `true`.

Note that the returned closure is a no-op if `logger.logged[field]` has not
been updated since the most recent call.
"""
function upon(logged::Dict{String,Vector{Any}}, field::AbstractString; condition, initial)
    history = get!(() -> Any[], logged, field)
    previous_length = length(history)
    current = isempty(history) ? initial : last(history)
    consecutive_false_count = 0
    return (on_true, on_false=(_ -> nothing)) -> begin
        length(history) == previous_length && return nothing
        previous_length = length(history)
        candidate = last(history)
        if condition(candidate, current)
            consecutive_false_count = 0
            current = candidate
            on_true(current)
        else
            consecutive_false_count += 1
            on_false(consecutive_false_count)
        end
    end
end

function upon(logger::LearnLogger, field::AbstractString; condition, initial)
    return upon(logger.logged, field; condition=condition, initial=initial)
end<|MERGE_RESOLUTION|>--- conflicted
+++ resolved
@@ -23,22 +23,40 @@
 """
 log_value!(logger, field::AbstractString, value)
 
-<<<<<<< HEAD
-
-"""
-    log_array!(logger::Any, field::AbstractString, value)
-
-Log an array `value` to `field`.
-
-Defaults to `log_value!(logger, mean(value))`.
-"""
-log_array!(logger::Any, field::AbstractString, array) = log_value!(logger, field, mean(array))
+
+"""
+    log_line_series!(logger, field::AbstractString, curves, labels=1:length(curves))
+
+Logs a series plot to `logger` under `field`, where...
+
+- `curves` is an iterable of the form `Tuple{Vector{Real},Vector{Real}}`, where each tuple contains `(x-values, y-values)`, as in the `Lighthouse.EvaluationRow` field `per_class_roc_curves`
+- `labels` is the class label for each curve, which defaults to the numeric index of each curve.
+"""
+log_line_series!(logger, field::AbstractString, curves, labels=1:length(curves))
+
+# The following have default implementations.
+
+"""
+    step_logger!(logger)
+
+Increments the `logger`'s `step`, if any. Defaults to doing nothing.
+"""
+step_logger!(::Any) = nothing
+
+
+"""
+    log_event!(logger, value::AbstractString)
+
+Logs a string event given by `value` to `logger`. Defaults to calling `log_value!` with a field named `event`.
+"""
+function log_event!(logger, value::AbstractString)
+    return log_value!(logger, "event", string(now(), " | ", value))
+end
 
 """
     log_values!(logger, values)
 
 Logs an iterable of `(field, value)` pairs to `logger`. Falls back to calling `log_value!` in a loop.
-
 Loggers may specialize this method for improved performance.
 """
 function log_values!(logger, values)
@@ -48,6 +66,17 @@
     return nothing
 end
 
+
+"""
+    log_array!(logger::Any, field::AbstractString, value)
+
+Log an array `value` to `field`.
+
+Defaults to `log_value!(logger, mean(value))`.
+"""
+log_array!(logger::Any, field::AbstractString, array) = log_value!(logger, field, mean(array))
+
+
 """
     log_arrays!(logger, values)
 
@@ -58,58 +87,6 @@
 function log_arrays!(logger, values)
     for (k, v) in values
         log_array!(logger, k, v)
-    end
-    return nothing
-end
-
-function log_value!(logger::LearnLogger, field::AbstractString, value)
-    values = get!(() -> Any[], logger.logged, field)
-    push!(values, value)
-    TensorBoardLogger.log_value(logger.tensorboard_logger, field, value;
-                                step=length(values))
-    return value
-end
-=======
->>>>>>> 47d6f546
-
-"""
-    log_line_series!(logger, field::AbstractString, curves, labels=1:length(curves))
-
-Logs a series plot to `logger` under `field`, where...
-
-- `curves` is an iterable of the form `Tuple{Vector{Real},Vector{Real}}`, where each tuple contains `(x-values, y-values)`, as in the `Lighthouse.EvaluationRow` field `per_class_roc_curves`
-- `labels` is the class label for each curve, which defaults to the numeric index of each curve.
-"""
-log_line_series!(logger, field::AbstractString, curves, labels=1:length(curves))
-
-# The following have default implementations.
-
-"""
-    step_logger!(logger)
-
-Increments the `logger`'s `step`, if any. Defaults to doing nothing.
-"""
-step_logger!(::Any) = nothing
-
-
-"""
-    log_event!(logger, value::AbstractString)
-
-Logs a string event given by `value` to `logger`. Defaults to calling `log_value!` with a field named `event`.
-"""
-function log_event!(logger, value::AbstractString)
-    return log_value!(logger, "event", string(now(), " | ", value))
-end
-
-"""
-    log_values!(logger, values)
-
-Logs an iterable of `(field, value)` pairs to `logger`. Falls back to calling `log_value!` in a loop.
-Loggers may specialize this method for improved performance.
-"""
-function log_values!(logger, values)
-    for (k, v) in values
-        log_value!(logger, k, v)
     end
     return nothing
 end
