#####
##### Logging interface
#####

# These must be implemented by every logger type.

"""
    log_plot!(logger, field::AbstractString, plot, plot_data)

Log a `plot` to `logger` under field `field`.

* `plot`: the plot itself
* `plot_data`: an unstructured dictionary of values used in creating `plot`.

See also [`log_line_series!`](@ref).
"""
log_plot!(logger, field::AbstractString, plot, plot_data)


"""
<<<<<<< HEAD
    log_event!(logger, value::AbstractString)

Logs a string event given by `value` to `logger`.
"""
log_event!(logger, value)

function log_event!(logger::LearnLogger, value)
    logged = string(now(), " | ", value)
    TensorBoardLogger.log_text(logger.tensorboard_logger, "events", logged)
    return logged
end

"""
    log_plot!(logger, field::AbstractString, plot, plot_data)

Log a `plot` to `logger` under field `field`.

* `plot`: the plot itself
* `plot_data`: an unstructured dictionary of values used in creating `plot`.

See also [`log_line_series!`](@ref).
"""
log_plot!(logger, field::AbstractString, plot, plot_data)

function log_plot!(logger::LearnLogger, field::AbstractString, plot, plot_data)
    values = get!(() -> Any[], logger.logged, field)
    push!(values, plot_data)
    TensorBoardLogger.log_image(logger.tensorboard_logger, field, plot; step=length(values))
    return plot
end

"""
    log_plot!(logger, field::AbstractString, value)

Log a value `value` to `field`.
"""
log_value!(logger, field::AbstractString, value)

"""
    log_values!(logger, values)

Logs an iterable of `(field, value)` pairs to `logger`. Falls back to calling `log_value!` in a loop.

Loggers may specialize this method for improved performance.
"""
function log_values!(logger, values)
    for (k, v) in values
        log_value!(logger, k, v)
    end
    return nothing
end

function log_value!(logger::LearnLogger, field::AbstractString, value)
    values = get!(() -> Any[], logger.logged, field)
    push!(values, value)
    TensorBoardLogger.log_value(logger.tensorboard_logger, field, value;
                                step=length(values))
    return value
end

"""
    log_line_series!(logger, field::AbstractString, curves, labels=1:length(curves))

Logs a series plot to `logger` under `field`, where...

=======
    log_value!(logger, field::AbstractString, value)

Log a value `value` to `field`.
"""
log_value!(logger, field::AbstractString, value)


"""
    log_line_series!(logger, field::AbstractString, curves, labels=1:length(curves))

Logs a series plot to `logger` under `field`, where...

>>>>>>> 9a605864
- `curves` is an iterable of the form `Tuple{Vector{Real},Vector{Real}}`, where each tuple contains `(x-values, y-values)`, as in the `Lighthouse.EvaluationRow` field `per_class_roc_curves`
- `labels` is the class label for each curve, which defaults to the numeric index of each curve.
"""
log_line_series!(logger, field::AbstractString, curves, labels=1:length(curves))

<<<<<<< HEAD
function log_line_series!(logger::LearnLogger, field::AbstractString, curves, labels=1:length(curves))
    @warn "`log_line_series!` not implemented for `LearnLogger`" maxlog=1
    return nothing
=======
# The following have default implementations.

"""
    step_logger!(logger)

Increments the `logger`'s `step`, if any. Defaults to doing nothing.
"""
step_logger!(::Any) = nothing


"""
    log_event!(logger, value::AbstractString)

Logs a string event given by `value` to `logger`. Defaults to calling `log_value!` with a field named `event`.
"""
function log_event!(logger, value::AbstractString)
    return log_value!(logger, "event", string(now(), " | ", value))
>>>>>>> 9a605864
end


"""
    step_logger!(logger)

Increments the `logger`'s `step`, if any. Defaults to doing nothing.
"""
step_logger!(logger) = nothing


"""
    log_evaluation_row!(logger, field::AbstractString, metrics)

From fields in [`EvaluationRow`](@ref), generate and plot the composite [`evaluation_metrics_plot`](@ref)
as well as `spearman_correlation` (if present).
"""
function log_evaluation_row!(logger, field::AbstractString, metrics)
    metrics_plot = evaluation_metrics_plot(metrics)
    metrics_dict = _evaluation_row_dict(metrics)
    log_plot!(logger, field, metrics_plot, metrics_dict)
    if haskey(metrics_dict, "spearman_correlation")
        sp_field = replace(field, "metrics" => "spearman_correlation")
        log_value!(logger, sp_field, metrics_dict["spearman_correlation"].ρ)
    end
    return metrics_plot
end

function log_resource_info!(logger, section::AbstractString, info::ResourceInfo;
                            suffix::AbstractString="")
    log_value!(logger, section * "/time_in_seconds" * suffix, info.time_in_seconds)
    log_value!(logger, section * "/gc_time_in_seconds" * suffix, info.gc_time_in_seconds)
    log_value!(logger, section * "/allocations" * suffix, info.allocations)
    log_value!(logger, section * "/memory_in_mb" * suffix, info.memory_in_mb)
    return info
end

function log_resource_info!(f, logger, section::AbstractString; suffix::AbstractString="")
    result, resource_info = call_with_resource_info(f)
    log_resource_info!(logger, section, resource_info; suffix=suffix)
    return result
end


#####
##### `predict!!`
#####

"""
    predict!(model::AbstractClassifier,
             predicted_soft_labels::AbstractMatrix,
             batches, logger::LearnLogger;
             logger_prefix::AbstractString)

Return `mean_loss` of all `batches` after using `model` to predict their soft labels
and storing those results in `predicted_soft_labels`.

The following quantities are logged to `logger`:
 - `<logger_prefix>/loss_per_batch`
 - `<logger_prefix>/mean_loss_per_epoch`
 - `<logger_prefix>/\$resource_per_batch`

Where...

- `model` is a model that outputs soft labels when called on a batch of `batches`,
  `model(batch)`.

- `predicted_soft_labels` is a matrix whose columns correspond to classes and
  whose rows correspond to samples in batches, and which is filled in with soft-label
  predictions.

- `batches` is an iterable of batches, where each element of
  the iterable takes the form `(batch, votes_locations)`. Internally, `batch` is
  passed to [`loss_and_prediction`](@ref) as `loss_and_prediction(model, batch...)`.

 """
function predict!(model::AbstractClassifier, predicted_soft_labels::AbstractMatrix, batches,
                  logger; logger_prefix::AbstractString)
    losses = Float32[]
    for (batch, votes_locations) in batches
        batch_loss = log_resource_info!(logger, logger_prefix; suffix="_per_batch") do
            batch_loss, soft_label_batch = loss_and_prediction(model, batch...)
            for (i, soft_label) in enumerate(eachcol(soft_label_batch))
                predicted_soft_labels[votes_locations[i], :] = soft_label
            end
            return batch_loss
        end
        log_value!(logger, logger_prefix * "/loss_per_batch", batch_loss)
        push!(losses, batch_loss)
    end
    mean_loss = mean(losses)
    log_value!(logger, logger_prefix * "/mean_loss_per_epoch", mean_loss)
    return mean_loss
end

#####
##### `evaluate!`
#####

"""
    evaluate!(predicted_hard_labels::AbstractVector,
              predicted_soft_labels::AbstractMatrix,
              elected_hard_labels::AbstractVector,
              classes, logger;
              logger_prefix, logger_suffix,
              votes::Union{Nothing,AbstractMatrix}=nothing,
              thresholds=0.0:0.01:1.0,
              optimal_threshold_class::Union{Nothing,Integer}=nothing)

Return `nothing` after computing and logging a battery of classifier performance
metrics that each compare `predicted_soft_labels` and/or `predicted_hard_labels`
agaist `elected_hard_labels`.

The following quantities are logged to `logger`:
    - `<logger_prefix>/metrics<logger_suffix>`
    - `<logger_prefix>/\$resource<logger_suffix>`

Where...

- `predicted_soft_labels` is a matrix of soft labels whose columns correspond to
  classes and whose rows correspond to samples in the evaluation set.

- `predicted_hard_labels` is a vector of hard labels where the `i`th element
  is the hard label predicted by the model for sample `i` in the evaulation set.

- `elected_hard_labels` is a vector of hard labels where the `i`th element
  is the hard label elected as "ground truth" for sample `i` in the evaulation set.

- `thresholds` are the range of thresholds used by metrics (e.g. PR curves) that
  are calculated on the `predicted_soft_labels` for a range of thresholds.

- `votes` is a matrix of hard labels whose columns correspond to voters and whose
  rows correspond to the samples in the test set that have been voted on. If
  `votes[sample, voter]` is not a valid hard label for `model`, then `voter` will
  simply be considered to have not assigned a hard label to `sample`.

- `optimal_threshold_class` is the class index (`1` or `2`) for which to calculate
  an optimal threshold for converting the `predicted_soft_labels` to
  `predicted_hard_labels`. If present, the input `predicted_hard_labels` will be
  ignored and new `predicted_hard_labels` will be recalculated from the new threshold.
  This is only a valid parameter when `length(classes) == 2`
"""
function evaluate!(predicted_hard_labels::AbstractVector,
                   predicted_soft_labels::AbstractMatrix,
                   elected_hard_labels::AbstractVector, classes, logger;
                   logger_prefix::AbstractString, logger_suffix::AbstractString="",
                   votes::Union{Nothing,Missing,AbstractMatrix}=nothing,
                   thresholds=0.0:0.01:1.0,
                   optimal_threshold_class::Union{Nothing,Integer,Missing}=nothing)
    _validate_threshold_class(optimal_threshold_class, classes)

    log_resource_info!(logger, logger_prefix; suffix=logger_suffix) do
        metrics = evaluation_metrics_row(predicted_hard_labels, predicted_soft_labels,
                                         elected_hard_labels, classes, thresholds;
                                         votes, optimal_threshold_class)
        log_evaluation_row!(logger, logger_prefix * "/metrics" * logger_suffix,
                            metrics)
        return nothing
    end
    return nothing
end

function _calculate_stratified_ea_kappas(predicted_hard_labels, elected_hard_labels,
                                         class_count, strata)
    groups = reduce(∪, strata)
    kappas = Pair{String,Any}[]
    for group in groups
        index = group .∈ strata
        predicted = predicted_hard_labels[index]
        elected = elected_hard_labels[index]
        k = _calculate_ea_kappas(predicted, elected, class_count)
        push!(kappas,
              group => (per_class=k.per_class_kappas, multiclass=k.multiclass_kappa,
                        n=sum(index)))
    end
    kappas = sort(kappas; by=p -> last(p).multiclass)
    return [k = v for (k, v) in kappas]
end

"""
    _calculate_ea_kappas(predicted_hard_labels, elected_hard_labels, classes)

Return `NamedTuple` with keys `:per_class_kappas`, `:multiclass_kappa` containing the Cohen's
Kappa per-class and over all classes, respectively. The value of output key
`:per_class_kappas` is an `Array` such that item `i` is the Cohen's kappa calculated
for class `i`.

Where...

- `predicted_hard_labels` is a vector of hard labels where the `i`th element
  is the hard label predicted by the model for sample `i` in the evaulation set.

- `elected_hard_labels` is a vector of hard labels where the `i`th element
  is the hard label elected as "ground truth" for sample `i` in the evaulation set.

- `class_count` is the number of possible classes.

"""
function _calculate_ea_kappas(predicted_hard_labels, elected_hard_labels, class_count)
    multiclass = first(cohens_kappa(class_count,
                                    zip(predicted_hard_labels, elected_hard_labels)))

    CLASS_VS_ALL_CLASS_COUNT = 2
    per_class = map(1:class_count) do class_index
        predicted = ((label == class_index) + 1 for label in predicted_hard_labels)
        elected = ((label == class_index) + 1 for label in elected_hard_labels)
        return first(cohens_kappa(CLASS_VS_ALL_CLASS_COUNT, zip(predicted, elected)))
    end
    return (per_class_kappas=per_class, multiclass_kappa=multiclass)
end

has_value(x) = !isnothing(x) && !ismissing(x)

"""
    _calculate_ira_kappas(votes, classes)

Return `NamedTuple` with keys `:per_class_IRA_kappas`, `:multiclass_IRA_kappas` containing the Cohen's
Kappa for inter-rater agreement (IRA) per-class and over all classes, respectively.
The value of output key `:per_class_IRA_kappas` is an `Array` such that item `i` is the
IRA kappa calculated for class `i`.

Where...

- `votes` is a matrix of hard labels whose columns correspond to voters and whose
  rows correspond to the samples in the test set that have been voted on. If
  `votes[sample, voter]` is not a valid hard label for `model`, then `voter` will
  simply be considered to have not assigned a hard label to `sample`.

- `classes` all possible classes voted on.

Returns `(per_class_IRA_kappas=missing, multiclass_IRA_kappas=missing)` if `votes` has only a single voter (i.e., a single column) or if
no two voters rated the same sample. Note that vote entries of `0` are taken to
mean that the voter did not rate that sample.
"""
function _calculate_ira_kappas(votes, classes)
    # no votes given or only one expert:
    if !has_value(votes) || size(votes, 2) < 2
        return (; per_class_IRA_kappas=missing, multiclass_IRA_kappas=missing)
    end

    all_hard_label_pairs = Array{Int}(undef, 0, 2)
    num_voters = size(votes, 2)
    for i_voter in 1:(num_voters - 1)
        for j_voter in (i_voter + 1):num_voters
            all_hard_label_pairs = vcat(all_hard_label_pairs, votes[:, [i_voter, j_voter]])
        end
    end
    hard_label_pairs = filter(row -> all(row .!= 0), collect(eachrow(all_hard_label_pairs)))
    length(hard_label_pairs) > 0 ||
        return (; per_class_IRA_kappas=missing, multiclass_IRA_kappas=missing)  # No common observations voted on
    length(hard_label_pairs) < 10 &&
        @warn "...only $(length(hard_label_pairs)) in common, potentially questionable IRA results"

    multiclass_ira = first(cohens_kappa(length(classes), hard_label_pairs))

    CLASS_VS_ALL_CLASS_COUNT = 2
    per_class_ira = map(1:length(classes)) do class_index
        class_v_other_hard_label_pair = map(row -> 1 .+ (row .== class_index),
                                            hard_label_pairs)
        return first(cohens_kappa(CLASS_VS_ALL_CLASS_COUNT, class_v_other_hard_label_pair))
    end
    return (; per_class_IRA_kappas=per_class_ira, multiclass_IRA_kappas=multiclass_ira)
end

function _spearman_corr(predicted_soft_labels, elected_soft_labels)
    n = length(predicted_soft_labels)
    ρ = StatsBase.corspearman(predicted_soft_labels, elected_soft_labels)
    if isnan(ρ)
        @warn "Uh oh, correlation is NaN! Probably because StatsBase.corspearman(...)
               returns NaN when a set of labels is all the same!"
        # Note: accounted for in https://github.com/JuliaStats/HypothesisTests.jl/pull/53/files;
        # probably not worth implementing here until we need it (at which point maybe
        # it will be ready in HypothesisTests!)
    end

    # 95% confidence interval calculated according to
    # https://stats.stackexchange.com/questions/18887/how-to-calculate-a-confidence-interval-for-spearmans-rank-correlation
    stderr = 1.0 / sqrt(n - 3)
    delta = 1.96 * stderr
    ci_lower = tanh(atanh(ρ) - delta)
    ci_upper = tanh(atanh(ρ) + delta)
    return (ρ=ρ, n=n, ci_lower=round(ci_lower; digits=3),
            ci_upper=round(ci_upper; digits=3))
end

"""
    _calculate_spearman_correlation(predicted_soft_labels, votes, classes)

Return `NamedTuple` with keys `:ρ`, `:n`, `:ci_lower`, and `ci_upper` that are
the Spearman correlation constant ρ and its 95% confidence interval bounds.
Only valid for binary classification problems (i.e., `length(classes) == 2`)

Where...

- `predicted_soft_labels` is a matrix of soft labels whose columns correspond to
  the two classes and whose rows correspond to the samples in the test set that have been
  classified. For a given sample, the two class column values must sum to 1 (i.e.,
  softmax has been applied to the classification output).

- `votes` is a matrix of hard labels whose columns correspond to voters and whose
  rows correspond to the samples in the test set that have been voted on. If
  `votes[sample, voter]` is not a valid hard label for `model`, then `voter` will
  simply be considered to have not assigned a hard label to `sample`. May contain
  a single voter (i.e., a single column).

- `classes` are the two classes voted on.
"""
function _calculate_spearman_correlation(predicted_soft_labels, votes, classes)
    length(classes) > 2 && throw(ArgumentError("Only valid for 2-class problems"))
    if !all(x -> x ≈ 1, sum(predicted_soft_labels; dims=2))
        throw(ArgumentError("Input probabiliities fail softmax assumption"))
    end

    class_index = 1 # Note: Result will be the same whether class 1 or class 2
    elected_soft_labels = Vector{Float64}()
    for sample_votes in eachrow(votes)
        actual_sample_votes = filter(v -> v in Set([1, 2]), sample_votes)
        push!(elected_soft_labels, mean(actual_sample_votes .== class_index))
    end
    return _spearman_corr(predicted_soft_labels[:, class_index], elected_soft_labels)
end

function _calculate_optimal_threshold_from_discrimination_calibration(predicted_soft_labels,
                                                                      votes; thresholds,
                                                                      class_of_interest_index)
    elected_probabilities = _elected_probabilities(votes, class_of_interest_index)
    bin_count = min(size(votes, 2) + 1, 10)
    per_threshold_curves = map(thresholds) do thresh
        return calibration_curve(elected_probabilities,
                                 predicted_soft_labels[:, class_of_interest_index] .>=
                                 thresh; bin_count=bin_count)
    end
    i_min = argmin([c.mean_squared_error for c in per_threshold_curves])
    curve = per_threshold_curves[i_min]
    return (threshold=collect(thresholds)[i_min], mse=curve.mean_squared_error,
            plot_curve_data=(mean.(curve.bins), curve.fractions))
end

function _elected_probabilities(votes, class_of_interest_index)
    elected_probabilities = Vector{Float64}()
    for sample_votes in eachrow(votes)
        actual_sample_votes = filter(v -> v in Set([1, 2]), sample_votes)
        push!(elected_probabilities, mean(actual_sample_votes .== class_of_interest_index))
    end
    return elected_probabilities
end

function _calculate_voter_discrimination_calibration(votes; class_of_interest_index)
    elected_probabilities = _elected_probabilities(votes, class_of_interest_index)

    bin_count = min(size(votes, 2) + 1, 10)
    per_voter_calibration_curves = map(1:size(votes, 2)) do i_voter
        return calibration_curve(elected_probabilities,
                                 votes[:, i_voter] .== class_of_interest_index;
                                 bin_count=bin_count)
    end

    return (mse=map(curve -> curve.mean_squared_error, per_voter_calibration_curves),
            plot_curve_data=map(curve -> (mean.(curve.bins), curve.fractions),
                                per_voter_calibration_curves))
end

function _get_optimal_threshold_from_ROC(per_class_roc_curves; thresholds,
                                         class_of_interest_index)
    dist = (p1, p2) -> sqrt((p1[1] - p2[1])^2 + (p1[2] - p2[2])^2)
    min = Inf
    curr_counter = 1
    opt_point = nothing
    threshold_idx = 1
    for point in zip(per_class_roc_curves[class_of_interest_index][1],
                     per_class_roc_curves[class_of_interest_index][2])
        d = dist((0, 1), point)
        if d < min
            min = d
            threshold_idx = curr_counter
            opt_point = point
        end
        curr_counter += 1
    end
    return collect(thresholds)[threshold_idx]
end

function _validate_threshold_class(optimal_threshold_class, classes)
    has_value(optimal_threshold_class) || return nothing
    length(classes) == 2 ||
        throw(ArgumentError("Only valid for binary classification problems"))
    optimal_threshold_class in Set([1, 2]) ||
        throw(ArgumentError("Invalid threshold class"))
    return nothing
end

"""
    evaluation_metrics_row(observation_table, classes, thresholds=0.0:0.01:1.0;
                           strata::Union{Nothing,AbstractVector{Set{T}} where T}=nothing,
                           optimal_threshold_class::Union{Missing,Nothing,Integer}=missing)
    evaluation_metrics_row(predicted_hard_labels::AbstractVector,
                           predicted_soft_labels::AbstractMatrix,
                           elected_hard_labels::AbstractVector,
                           classes,
                           thresholds=0.0:0.01:1.0;
                           votes::Union{Nothing,Missing,AbstractMatrix}=nothing,
                           strata::Union{Nothing,AbstractVector{Set{T}} where T}=nothing,
                           optimal_threshold_class::Union{Missing,Nothing,Integer}=missing)

Returns `EvaluationRow` containing a battery of classifier performance
metrics that each compare `predicted_soft_labels` and/or `predicted_hard_labels`
agaist `elected_hard_labels`.

Where...

- `predicted_soft_labels` is a matrix of soft labels whose columns correspond to
  classes and whose rows correspond to samples in the evaluation set.

- `predicted_hard_labels` is a vector of hard labels where the `i`th element
  is the hard label predicted by the model for sample `i` in the evaulation set.

- `elected_hard_labels` is a vector of hard labels where the `i`th element
  is the hard label elected as "ground truth" for sample `i` in the evaulation set.

- `thresholds` are the range of thresholds used by metrics (e.g. PR curves) that
  are calculated on the `predicted_soft_labels` for a range of thresholds.

- `votes` is a matrix of hard labels whose columns correspond to voters and whose
  rows correspond to the samples in the test set that have been voted on. If
  `votes[sample, voter]` is not a valid hard label for `model`, then `voter` will
  simply be considered to have not assigned a hard label to `sample`.

- `strata` is a vector of sets of (arbitrarily typed) groups/strata for each sample
  in the evaluation set, or `nothing`. If not `nothing`, per-class and multiclass
  kappas will also be calculated per group/stratum.

- `optimal_threshold_class` is the class index (`1` or `2`) for which to calculate
  an optimal threshold for converting the `predicted_soft_labels` to
  `predicted_hard_labels`. If present, the input `predicted_hard_labels` will be
  ignored and new `predicted_hard_labels` will be recalculated from the new threshold.
  This is only a valid parameter when `length(classes) == 2`

Alternatively, an `observation_table` that consists of rows of type [`ObservationRow`](@ref)
can be passed in in place of `predicted_soft_labels`,`predicted_hard_labels`,`elected_hard_labels`,
and `votes`.

See also [`evaluation_metrics_plot`](@ref).
"""
function evaluation_metrics_row(observation_table, classes, thresholds=0.0:0.01:1.0;
                                strata::Union{Nothing,AbstractVector{Set{T}} where T}=nothing,
                                optimal_threshold_class::Union{Missing,Nothing,Integer}=missing)
    inputs = _observation_table_to_inputs(observation_table)
    return evaluation_metrics_row(inputs.predicted_hard_labels,
                                  inputs.predicted_soft_labels, inputs.elected_hard_labels,
                                  classes, thresholds; inputs.votes, strata,
                                  optimal_threshold_class)
end

function evaluation_metrics_row(predicted_hard_labels::AbstractVector,
                                predicted_soft_labels::AbstractMatrix,
                                elected_hard_labels::AbstractVector, classes,
                                thresholds=0.0:0.01:1.0;
                                votes::Union{Nothing,Missing,AbstractMatrix}=nothing,
                                strata::Union{Nothing,AbstractVector{Set{T}} where T}=nothing,
                                optimal_threshold_class::Union{Missing,Nothing,Integer}=missing)
    _validate_threshold_class(optimal_threshold_class, classes)

    class_count = length(classes)
    class_vector = collect(classes) # Plots.jl expects this to be an `AbstractVector`
    class_labels = string.(class_vector)
    per_class_stats = per_class_confusion_statistics(predicted_soft_labels,
                                                     elected_hard_labels, thresholds)

    # ROC curves
    per_class_roc_curves = [(map(t -> t.false_positive_rate, stats),
                             map(t -> t.true_positive_rate, stats))
                            for stats in per_class_stats]
    per_class_roc_aucs = [area_under_curve(x, y) for (x, y) in per_class_roc_curves]

    # Optionally calculate optimal threshold
    if has_value(optimal_threshold_class)
        # If votes exist, calculate the threshold based on comparing against
        # vote probabilities. Otherwise, use the ROC curve.
        if has_value(votes)
            c = _calculate_optimal_threshold_from_discrimination_calibration(predicted_soft_labels,
                                                                             votes;
                                                                             thresholds=thresholds,
                                                                             class_of_interest_index=optimal_threshold_class)
            optimal_threshold = c.threshold
            discrimination_calibration_curve = c.plot_curve_data
            discrimination_calibration_score = c.mse

            expert_cal = _calculate_voter_discrimination_calibration(votes;
                                                                     class_of_interest_index=optimal_threshold_class)
            per_expert_discrimination_calibration_curves = expert_cal.plot_curve_data
            per_expert_discrimination_calibration_scores = expert_cal.mse
        else
            discrimination_calibration_curve = missing
            discrimination_calibration_score = missing
            per_expert_discrimination_calibration_curves = missing
            per_expert_discrimination_calibration_scores = missing
            # ...based on ROC curve otherwise
            optimal_threshold = _get_optimal_threshold_from_ROC(per_class_roc_curves;
                                                                thresholds=thresholds,
                                                                class_of_interest_index=optimal_threshold_class)
        end

        # Recalculate `predicted_hard_labels` with this new threshold
        other_class = optimal_threshold_class == 1 ? 2 : 1
        for (i, row) in enumerate(eachrow(predicted_soft_labels))
            predicted_hard_labels[i] = row[optimal_threshold_class] .>= optimal_threshold ?
                                       optimal_threshold_class : other_class
        end
    else
        discrimination_calibration_curve = missing
        discrimination_calibration_score = missing
        per_expert_discrimination_calibration_curves = missing
        per_expert_discrimination_calibration_scores = missing
        optimal_threshold = missing
    end

    # PR curves
    per_class_pr_curves = [(map(t -> t.true_positive_rate, stats),
                            map(t -> t.precision, stats)) for stats in per_class_stats]

    # Stratified kappas
    stratified_kappas = has_value(strata) ?
                        _calculate_stratified_ea_kappas(predicted_hard_labels,
                                                        elected_hard_labels, class_count,
                                                        strata) : missing

    # Reliability calibration curves
    per_class_reliability_calibration = map(1:class_count) do class_index
        class_probabilities = view(predicted_soft_labels, :, class_index)
        return calibration_curve(class_probabilities, elected_hard_labels .== class_index)
    end
    per_class_reliability_calibration_curves = map(x -> (mean.(x.bins), x.fractions),
                                                   per_class_reliability_calibration)
    per_class_reliability_calibration_scores = map(x -> x.mean_squared_error,
                                                   per_class_reliability_calibration)

    # Log Spearman correlation, iff this is a binary classification problem
    if length(classes) == 2 && has_value(votes)
        spearman_correlation = _calculate_spearman_correlation(predicted_soft_labels, votes,
                                                               classes)
    else
        spearman_correlation = missing
    end
    return EvaluationRow(; class_labels,
                         confusion_matrix=confusion_matrix(class_count,
                                                           zip(predicted_hard_labels,
                                                               elected_hard_labels)),
                         spearman_correlation, per_class_reliability_calibration_curves,
                         per_class_reliability_calibration_scores,
                         _calculate_ira_kappas(votes, classes)...,
                         _calculate_ea_kappas(predicted_hard_labels, elected_hard_labels,
                                              class_count)..., stratified_kappas,
                         per_class_pr_curves, per_class_roc_curves, per_class_roc_aucs,
                         discrimination_calibration_curve, discrimination_calibration_score,
                         per_expert_discrimination_calibration_curves,
                         per_expert_discrimination_calibration_scores, optimal_threshold,
                         optimal_threshold_class=has_value(optimal_threshold_class) ?
                                                 optimal_threshold_class : missing,
                         thresholds)
end

"""
    evaluation_metrics(args...; optimal_threshold_class=nothing, kwargs...)

Return [`evaluation_metrics_row`](@ref) after converting output `EvaluationRow`
into a `Dict`. For argument details, see [`evaluation_metrics_row`](@ref).
"""
function evaluation_metrics(args...; optimal_threshold_class=nothing, kwargs...)
    row = evaluation_metrics_row(args...;
                                 optimal_threshold_class=something(optimal_threshold_class,
                                                                   missing), kwargs...)
    return _evaluation_row_dict(row)
end

"""
    evaluation_metrics_plot(predicted_hard_labels::AbstractVector,
                            predicted_soft_labels::AbstractMatrix,
                            elected_hard_labels::AbstractVector,
                            classes,
                            thresholds=0.0:0.01:1.0;
                            votes::Union{Nothing,AbstractMatrix}=nothing,
                            strata::Union{Nothing,AbstractVector{Set{T}} where T}=nothing,
                            optimal_threshold_class::Union{Nothing,Integer}=nothing)

Return a plot and dictionary containing a battery of classifier performance
metrics that each compare `predicted_soft_labels` and/or `predicted_hard_labels`
agaist `elected_hard_labels`.

See [`evaluation_metrics`](@ref) for a description of the arguments.

This method is deprecated in favor of calling `evaluation_metrics`
and [`evaluation_metrics_plot`](@ref) separately.
"""
function evaluation_metrics_plot(predicted_hard_labels::AbstractVector,
                                 predicted_soft_labels::AbstractMatrix,
                                 elected_hard_labels::AbstractVector, classes, thresholds;
                                 votes::Union{Nothing,AbstractMatrix}=nothing,
                                 strata::Union{Nothing,AbstractVector{Set{T}} where T}=nothing,
                                 optimal_threshold_class::Union{Nothing,Integer}=nothing)
    Base.depwarn("""
    ```
    evaluation_metrics_plot(predicted_hard_labels::AbstractVector,
                            predicted_soft_labels::AbstractMatrix,
                            elected_hard_labels::AbstractVector, classes, thresholds;
                            votes::Union{Nothing,AbstractMatrix}=nothing,
                            strata::Union{Nothing,AbstractVector{Set{T}} where T}=nothing,
                            optimal_threshold_class::Union{Nothing,Integer}=nothing)
    ```
    has been deprecated in favor of
    ```
    plot_dict = evaluation_metrics(predicted_hard_labels, predicted_soft_labels,
                                   elected_hard_labels, classes, thresholds;
                                   votes, strata, optimal_threshold_class)
    (evaluation_metrics_plot(plot_dict), plot_dict)
    ```
    """, :evaluation_metrics_plot)
    plot_dict = evaluation_metrics(predicted_hard_labels, predicted_soft_labels,
                                   elected_hard_labels, classes, thresholds; votes, strata,
                                   optimal_threshold_class)
    return evaluation_metrics_plot(plot_dict), plot_dict
end

function per_class_confusion_statistics(predicted_soft_labels::AbstractMatrix,
                                        elected_hard_labels::AbstractVector, thresholds)
    class_count = size(predicted_soft_labels, 2)
    confusions = [[confusion_matrix(2) for _ in 1:length(thresholds)]
                  for _ in 1:class_count]
    for class_index in 1:class_count
        for label_index in 1:length(elected_hard_labels)
            predicted_soft_label = predicted_soft_labels[label_index, class_index]
            elected = (elected_hard_labels[label_index] == class_index) + 1
            for (threshold_index, threshold) in enumerate(thresholds)
                predicted = (predicted_soft_label >= threshold) + 1
                confusions[class_index][threshold_index][predicted, elected] += 1
            end
        end
    end
    return [binary_statistics.(confusions[i], 2) for i in 1:class_count]
end

#####
##### `learn!`
#####

"""
    learn!(model::AbstractClassifier, logger,
           get_train_batches, get_test_batches, votes,
           elected=majority.(eachrow(votes), (1:length(classes(model)),));
           epoch_limit=100, post_epoch_callback=(_ -> nothing),
           optimal_threshold_class::Union{Nothing,Integer}=nothing,
           test_set_logger_prefix="test_set")

Return `model` after optimizing its parameters across multiple epochs of
training and test, logging Lighthouse's standardized suite of classifier
performance metrics to `logger` throughout the optimization process.

The following phases are executed at each epoch (note: in the below lists
of logged values, `\$resource` takes the values of the field names of
`Lighthouse.ResourceInfo`):

1. Train `model` by calling `train!(model, get_train_batches(), logger)`.
   The following quantities are logged to `logger` during this phase:
    - `train/loss_per_batch`
    - any additional quantities logged by the relevant model/framework-specific
      implementation of `train!`.

2. Compute `model`'s predictions on test set provided by `get_test_batches()`
   (see below for details). The following quantities are logged to `logger`
   during this phase:
    - `<test_set_logger_prefix>_prediction/loss_per_batch`
    - `<test_set_logger_prefix>_prediction/mean_loss_per_epoch`
    - `<test_set_logger_prefix>_prediction/\$resource_per_batch`

3. Compute a battery of metrics to evaluate `model`'s performance on the test
   set based on the test set prediction phase. The following quantities are
   logged to `logger` during this phase:
    - `<test_set_logger_prefix>_evaluation/metrics_per_epoch`
    - `<test_set_logger_prefix>_evaluation/\$resource_per_epoch`

4. Call `post_epoch_callback(current_epoch)`.

Where...

- `get_train_batches` is a zero-argument function that returns an iterable of
  training set batches. Internally, `learn!` uses this function when it calls
  `train!(model, get_train_batches(), logger)`.

- `get_test_batches` is a zero-argument function that returns an iterable
  of test set batches used during the current epoch's test phase. Each element of
  the iterable takes the form `(batch, votes_locations)`. Internally, `batch` is
  passed to [`loss_and_prediction`](@ref) as `loss_and_prediction(model, batch...)`,
  and `votes_locations[i]` is expected to yield the row index of `votes` that
  corresponds to the `i`th sample in `batch`.

- `votes` is a matrix of hard labels whose columns correspond to voters and whose
  rows correspond to the samples in the test set that have been voted on. If
  `votes[sample, voter]` is not a valid hard label for `model`, then `voter` will
  simply be considered to have not assigned a hard label to `sample`.

- `elected` is a vector of hard labels where the `i`th element is the hard label
  elected as "ground truth" out of `votes[i, :]`.

- `optimal_threshold_class` is the class index (`1` or `2`) for which to calculate
  an optimal threshold for converting `predicted_soft_labels` to `predicted_hard_labels`.
  This is only a valid parameter when `length(classes) == 2`. If `optimal_threshold_class`
  is present, test set evaluation will be based on predicted hard labels calculated
  with this threshold; if `optimal_threshold_class` is `nothing`, predicted hard labels
  will be calculated via `onecold(classifier, soft_label)`.
"""
function learn!(model::AbstractClassifier, logger, get_train_batches, get_test_batches,
                votes, elected=majority.(eachrow(votes), (1:length(classes(model)),));
                epoch_limit=100, post_epoch_callback=(_ -> nothing),
                optimal_threshold_class::Union{Nothing,Integer}=nothing,
                test_set_logger_prefix="test_set")
    # NOTE `votes` is currently unused except to construct `elected` by default,
    # but will be necessary for calculating multirater metrics e.g. Fleiss' kappa
    # later so we still required it in the API
    # TODO keeping `votes` alive might hog a lot of memory, so it would be convenient
    # to provide callers with a wrapper around `channel_unordered` (or at least example
    # code) for generating an iterator that batches `votes` rows to `soft labels` in
    # a manner that's respectful to throughput/memory constraints.
    # TODO is it better to pre-allocate these, or allocate them per-epoch? The
    # former ensures fixed memory usage, but the latter gives the GC a chance
    # to free up some RAM between epochs.
    _validate_threshold_class(optimal_threshold_class, classes(model))

    predicted = zeros(Float32, length(elected), length(classes(model)))
    log_event!(logger, "started learning")
    for current_epoch in 1:epoch_limit
        try
            train!(model, get_train_batches(), logger)
            predict!(model, predicted, get_test_batches(), logger;
                     logger_prefix="$(test_set_logger_prefix)_prediction")
            evaluate!(map(label -> onecold(model, label), eachrow(predicted)), predicted,
                      elected, classes(model), logger;
                      logger_prefix="$(test_set_logger_prefix)_evaluation",
                      logger_suffix="_per_epoch", votes=votes,
                      optimal_threshold_class=optimal_threshold_class)
            post_epoch_callback(current_epoch)
            flush(logger)
        catch ex # support early stopping via exception handling
            if is_early_stopping_exception(model, ex)
                log_event!(logger, "`learn!` call stopped via $ex in epoch $current_epoch")
                break
            else
                log_event!(logger,
                           "`learn!` call encountered exception in epoch $current_epoch")
                rethrow(ex)
            end
        end
    end
    return model
end

#####
##### `post_epoch_callback` utilities
#####

"""
    upon(logger::LearnLogger, field::AbstractString; condition, initial)
    upon(logged::Dict{String,Any}, field::AbstractString; condition, initial)

Return a closure that can be called to check the most recent state of
`logger.logged[field]` and trigger a caller-provided function when
`condition(recent_state, previously_chosen_state)` is `true`.

For example:

```
upon_loss_decrease = upon(logger, "test_set_prediction/mean_loss_per_epoch";
                          condition=<, initial=Inf)

save_upon_loss_decrease = _ -> begin
    upon_loss_decrease(new_lowest_loss -> save_my_model(model, new_lowest_loss),
                       consecutive_failures -> consecutive_failures > 10 && Flux.stop())
end

learn!(model, logger, get_train_batches, get_test_batches, votes;
       post_epoch_callback=save_upon_loss_decrease)
```

Specifically, the form of the returned closure is `f(on_true, on_false)` where
`on_true(state)` is called if `condition(state, previously_chosen_state)` is
`true`. Otherwise, `on_false(consecutive_falses)` is called where `consecutive_falses`
is the number of `condition` calls that have returned `false` since the last
`condition` call returned `true`.

Note that the returned closure is a no-op if `logger.logged[field]` has not
been updated since the most recent call.
"""
function upon(logged::Dict{String,Vector{Any}}, field::AbstractString; condition, initial)
    history = get!(() -> Any[], logged, field)
    previous_length = length(history)
    current = isempty(history) ? initial : last(history)
    consecutive_false_count = 0
    return (on_true, on_false=(_ -> nothing)) -> begin
        length(history) == previous_length && return nothing
        previous_length = length(history)
        candidate = last(history)
        if condition(candidate, current)
            consecutive_false_count = 0
            current = candidate
            on_true(current)
        else
            consecutive_false_count += 1
            on_false(consecutive_false_count)
        end
    end
end

function upon(logger::LearnLogger, field::AbstractString; condition, initial)
    return upon(logger.logged, field; condition=condition, initial=initial)
end<|MERGE_RESOLUTION|>--- conflicted
+++ resolved
@@ -16,98 +16,24 @@
 """
 log_plot!(logger, field::AbstractString, plot, plot_data)
 
-
-"""
-<<<<<<< HEAD
-    log_event!(logger, value::AbstractString)
-
-Logs a string event given by `value` to `logger`.
-"""
-log_event!(logger, value)
-
-function log_event!(logger::LearnLogger, value)
-    logged = string(now(), " | ", value)
-    TensorBoardLogger.log_text(logger.tensorboard_logger, "events", logged)
-    return logged
-end
-
-"""
-    log_plot!(logger, field::AbstractString, plot, plot_data)
-
-Log a `plot` to `logger` under field `field`.
-
-* `plot`: the plot itself
-* `plot_data`: an unstructured dictionary of values used in creating `plot`.
-
-See also [`log_line_series!`](@ref).
-"""
-log_plot!(logger, field::AbstractString, plot, plot_data)
-
-function log_plot!(logger::LearnLogger, field::AbstractString, plot, plot_data)
-    values = get!(() -> Any[], logger.logged, field)
-    push!(values, plot_data)
-    TensorBoardLogger.log_image(logger.tensorboard_logger, field, plot; step=length(values))
-    return plot
-end
-
-"""
-    log_plot!(logger, field::AbstractString, value)
+"""
+    log_value!(logger, field::AbstractString, value)
 
 Log a value `value` to `field`.
 """
 log_value!(logger, field::AbstractString, value)
 
-"""
-    log_values!(logger, values)
-
-Logs an iterable of `(field, value)` pairs to `logger`. Falls back to calling `log_value!` in a loop.
-
-Loggers may specialize this method for improved performance.
-"""
-function log_values!(logger, values)
-    for (k, v) in values
-        log_value!(logger, k, v)
-    end
-    return nothing
-end
-
-function log_value!(logger::LearnLogger, field::AbstractString, value)
-    values = get!(() -> Any[], logger.logged, field)
-    push!(values, value)
-    TensorBoardLogger.log_value(logger.tensorboard_logger, field, value;
-                                step=length(values))
-    return value
-end
 
 """
     log_line_series!(logger, field::AbstractString, curves, labels=1:length(curves))
 
 Logs a series plot to `logger` under `field`, where...
 
-=======
-    log_value!(logger, field::AbstractString, value)
-
-Log a value `value` to `field`.
-"""
-log_value!(logger, field::AbstractString, value)
-
-
-"""
-    log_line_series!(logger, field::AbstractString, curves, labels=1:length(curves))
-
-Logs a series plot to `logger` under `field`, where...
-
->>>>>>> 9a605864
 - `curves` is an iterable of the form `Tuple{Vector{Real},Vector{Real}}`, where each tuple contains `(x-values, y-values)`, as in the `Lighthouse.EvaluationRow` field `per_class_roc_curves`
 - `labels` is the class label for each curve, which defaults to the numeric index of each curve.
 """
 log_line_series!(logger, field::AbstractString, curves, labels=1:length(curves))
 
-<<<<<<< HEAD
-function log_line_series!(logger::LearnLogger, field::AbstractString, curves, labels=1:length(curves))
-    @warn "`log_line_series!` not implemented for `LearnLogger`" maxlog=1
-    return nothing
-=======
 # The following have default implementations.
 
 """
@@ -125,7 +51,6 @@
 """
 function log_event!(logger, value::AbstractString)
     return log_value!(logger, "event", string(now(), " | ", value))
->>>>>>> 9a605864
 end
 
 
