--- conflicted
+++ resolved
@@ -27,12 +27,7 @@
 export LearnLogger
 
 include("learn.jl")
-<<<<<<< HEAD
-export LearnLogger, learn!, upon, evaluate!, predict!
+export learn!, upon, evaluate!, predict!
 export log_event!, log_line_series!, log_plot!, step_logger!, log_value!, log_values!
-=======
-export learn!, upon, evaluate!, predict!
-export log_event!, log_line_series!, log_plot!, step_logger!, log_value!
->>>>>>> 9a605864
 
 end # module