
#####
##### `EvaluationRow`
#####

# Arrow can't handle matrices---so when we write/read matrices, we have to pack and unpack them o_O
# https://github.com/apache/arrow-julia/issues/125
vec_to_mat(mat::AbstractMatrix) = mat

function vec_to_mat(vec::AbstractVector)
    n = isqrt(length(vec))
    return reshape(vec, n, n)
end

vec_to_mat(x::Missing) = return missing

# Redefinition is workaround for https://github.com/beacon-biosignals/Legolas.jl/issues/9
const EVALUATION_ROW_SCHEMA = Legolas.Schema("lighthouse.evaluation@1")

"""
    const EvaluationRow = Legolas.@row("lighthouse.evaluation@1",
                                   class_labels::Union{Missing,Vector{String}},
                                   confusion_matrix::Union{Missing,Array{Int64}} = vec_to_mat(confusion_matrix),
                                   discrimination_calibration_curve::Union{Missing,
                                                                           Tuple{Vector{Float64},
                                                                                 Vector{Float64}}},
                                   discrimination_calibration_score::Union{Missing,Float64},
                                   multiclass_IRA_kappas::Union{Missing,Float64},
                                   multiclass_kappa::Union{Missing,Float64},
                                   optimal_threshold::Union{Missing,Float64},
                                   optimal_threshold_class::Union{Missing,Int64},
                                   per_class_IRA_kappas::Union{Missing,Vector{Float64}},
                                   per_class_kappas::Union{Missing,Vector{Float64}},
                                   stratified_kappas::Union{Missing,
                                                            Vector{NamedTuple{(:per_class,
                                                                               :multiclass,
                                                                               :n),
                                                                              Tuple{Vector{Float64},
                                                                                    Float64,
                                                                                    Int64}}}},
                                   per_class_pr_curves::Union{Missing,
                                                              Vector{Tuple{Vector{Float64},
                                                                           Vector{Float64}}}},
                                   per_class_reliability_calibration_curves::Union{Missing,
                                                                                   Vector{Tuple{Vector{Float64},
                                                                                                Vector{Float64}}}},
                                   per_class_reliability_calibration_scores::Union{Missing,
                                                                                   Vector{Float64}},
                                   per_class_roc_aucs::Union{Missing,Vector{Float64}},
                                   per_class_roc_curves::Union{Missing,
                                                               Vector{Tuple{Vector{Float64},
                                                                            Vector{Float64}}}},
                                   per_expert_discrimination_calibration_curves::Union{Missing,
                                                                                       Vector{Tuple{Vector{Float64},
                                                                                                    Vector{Float64}}}},
                                   per_expert_discrimination_calibration_scores::Union{Missing,
                                                                                       Vector{Float64}},
                                   spearman_correlation::Union{Missing,
                                                               NamedTuple{(:ρ, :n,
                                                                           :ci_lower,
                                                                           :ci_upper),
                                                                          Tuple{Float64,
                                                                                Int64,
                                                                                Float64,
                                                                                Float64}}},
                                   thresholds::Union{Missing,Vector{Float64}})
    EvaluationRow(evaluation_row_dict::Dict{String, Any}) -> EvaluationRow

A type alias for [`Legolas.Row{typeof(Legolas.Schema("lighthouse.evaluation@1"))}`](https://beacon-biosignals.github.io/Legolas.jl/stable/#Legolas.@row)
representing the output metrics computed by [`evaluation_metrics_row`](@ref) and
[`evaluation_metrics`](@ref).

Constructor that takes `evaluation_row_dict` converts [`evaluation_metrics`](@ref)
`Dict` of metrics results (e.g. from Lighthouse <v0.14.0) into an [`EvaluationRow`](@ref).
"""
const EvaluationRow = Legolas.@row("lighthouse.evaluation@1",
                                   class_labels::Union{Missing,Vector{String}},
                                   confusion_matrix::Union{Missing,Array{Int64}} = vec_to_mat(confusion_matrix),
                                   discrimination_calibration_curve::Union{Missing,
                                                                           Tuple{Vector{Float64},
                                                                                 Vector{Float64}}},
                                   discrimination_calibration_score::Union{Missing,Float64},
                                   multiclass_IRA_kappas::Union{Missing,Float64},
                                   multiclass_kappa::Union{Missing,Float64},
                                   optimal_threshold::Union{Missing,Float64},
                                   optimal_threshold_class::Union{Missing,Int64},
                                   per_class_IRA_kappas::Union{Missing,Vector{Float64}},
                                   per_class_kappas::Union{Missing,Vector{Float64}},
                                   stratified_kappas::Union{Missing,
                                                            Vector{NamedTuple{(:per_class,
                                                                               :multiclass,
                                                                               :n),
                                                                              Tuple{Vector{Float64},
                                                                                    Float64,
                                                                                    Int64}}}},
                                   per_class_pr_curves::Union{Missing,
                                                              Vector{Tuple{Vector{Float64},
                                                                           Vector{Float64}}}},
                                   per_class_reliability_calibration_curves::Union{Missing,
                                                                                   Vector{Tuple{Vector{Float64},
                                                                                                Vector{Float64}}}},
                                   per_class_reliability_calibration_scores::Union{Missing,
                                                                                   Vector{Float64}},
                                   per_class_roc_aucs::Union{Missing,Vector{Float64}},
                                   per_class_roc_curves::Union{Missing,
                                                               Vector{Tuple{Vector{Float64},
                                                                            Vector{Float64}}}},
                                   per_expert_discrimination_calibration_curves::Union{Missing,
                                                                                       Vector{Tuple{Vector{Float64},
                                                                                                    Vector{Float64}}}},
                                   per_expert_discrimination_calibration_scores::Union{Missing,
                                                                                       Vector{Float64}},
                                   spearman_correlation::Union{Missing,
                                                               NamedTuple{(:ρ, :n,
                                                                           :ci_lower,
                                                                           :ci_upper),
                                                                          Tuple{Float64,
                                                                                Int64,
                                                                                Float64,
                                                                                Float64}}},
                                   thresholds::Union{Missing,Vector{Float64}})

function Legolas.Row{S}(evaluation_row_dict::Dict) where {S<:Legolas.Schema{Symbol("lighthouse.evaluation"),
                                                                            1}}
    row = (; (Symbol(k) => v for (k, v) in pairs(evaluation_row_dict))...)
    return EvaluationRow(row)
end

"""
    _evaluation_row_dict(row::EvaluationRow) -> Dict{String,Any}

Convert [`EvaluationRow`](@ref) into `::Dict{String, Any}` results, as are
output by `[`evaluation_metrics`](@ref)` (and predated use of `EvaluationRow` in
Lighthouse <v0.14.0).
"""
function _evaluation_row_dict(row::EvaluationRow)
    return Dict(string(k) => v for (k, v) in pairs(NamedTuple(row)) if !ismissing(v))
end

#####
##### `ObservationRow`
#####

# Redefinition is workaround for https://github.com/beacon-biosignals/Legolas.jl/issues/9
const OBSERVATION_ROW_SCHEMA = Legolas.Schema("lighthouse.observation@1")
"""
    const ObservationRow = Legolas.@row("lighthouse.observation@1",
                                        predicted_hard_label::Int64,
                                        predicted_soft_labels::Vector{Float32},
                                        elected_hard_label::Int64,
                                        votes::Union{Missing,Vector{Int64}})

A type alias for [`Legolas.Row{typeof(Legolas.Schema("lighthouse.observation@1"))}`](https://beacon-biosignals.github.io/Legolas.jl/stable/#Legolas.@row)
representing the per-observation input values required to compute [`evaluation_metrics_row`](@ref).
"""
const ObservationRow = Legolas.@row("lighthouse.observation@1", predicted_hard_label::Int64,
                                    predicted_soft_labels::Vector{Float32},
                                    elected_hard_label::Int64,
                                    votes::Union{Missing,Vector{Int64}})

# Convert vector of per-class soft label vectors to expected matrix format, e.g.,
# [[0.1, .2, .7], [0.8, .1, .1]] for 2 observations of 3-class classification returns
# ```
# [0.1 0.2 0.7;
# 0.8 0.1 0.1]
# ```
function _predicted_soft_to_matrix(per_observation_soft_labels)
    return transpose(reduce(hcat, per_observation_soft_labels))
end

function _observation_table_to_inputs(observation_table)
    Legolas.validate(observation_table, OBSERVATION_ROW_SCHEMA)
    df_table = Tables.columns(observation_table)
    votes = missing
    if any(ismissing, df_table.votes) && !all(ismissing, df_table.votes)
        throw(ArgumentError("`:votes` must either be all `missing` or contain no `missing`"))
    end
    votes = any(ismissing, df_table.votes) ? missing :
            transpose(reduce(hcat, df_table.votes))

    predicted_soft_labels = _predicted_soft_to_matrix(df_table.predicted_soft_labels)
    return (; predicted_hard_labels=df_table.predicted_hard_label, predicted_soft_labels,
            elected_hard_labels=df_table.elected_hard_label, votes)
end

function _inputs_to_observation_table(; predicted_hard_labels::AbstractVector,
                                      predicted_soft_labels::AbstractMatrix,
                                      elected_hard_labels::AbstractVector,
                                      votes::Union{Nothing,Missing,AbstractMatrix}=nothing)
    votes_itr = has_value(votes) ? eachrow(votes) :
                (missing for _ in 1:length(predicted_hard_labels))
    predicted_soft_labels_itr = eachrow(predicted_soft_labels)
    if !(length(predicted_hard_labels) ==
         length(predicted_soft_labels_itr) ==
         length(elected_hard_labels) ==
         length(votes_itr))
        throw(DimensionMismatch("Inputs do not all have the same number of observations"))
    end
    observation_table = map(predicted_hard_labels, elected_hard_labels,
                            predicted_soft_labels_itr,
                            votes_itr) do predicted_hard_label, elected_hard_label,
                                          predicted_soft_labels, votes
        return ObservationRow(; predicted_hard_label, elected_hard_label,
                              predicted_soft_labels, votes)
    end
    Legolas.validate(observation_table, OBSERVATION_ROW_SCHEMA)
    return observation_table
end

#####
##### Metrics rows
#####

"""
    Curve(x, y)

Represents a (plot) curve of `x` and `y` points.

When constructing a `Curve`, `missing`'s are replaced with `NaN`, and values are converted to `Float64`.
Curve objects `c` support iteration, `x, y = c`, and indexing, `x = c[1]`, `y = c[2]`.
"""
struct Curve
    x::Vector{Float64}
    y::Vector{Float64}
    function Curve(x::Vector{Float64}, y::Vector{Float64})
        length(x) == length(y) ||
            throw(DimensionMismatch("Arguments to `Curve` must have same length. Got `length(x)=$(length(x))` and `length(y)=$(length(y))`"))
        return new(x, y)
    end
end

floatify(x) = convert(Vector{Float64}, replace(x, missing => NaN))
Curve(x, y) = Curve(floatify(x), floatify(y))
function Curve(t::Tuple)
    length(t) == 2 ||
        throw(ArgumentError("Arguments to `Curve` must consist of x- and y- iterators"))
    return Curve(floatify(first(t)), floatify(last(t)))
end
Curve(c::Curve) = c
Base.iterate(c::Curve, st=1) = st <= fieldcount(Curve) ? (getfield(c, st), st + 1) : nothing
Base.length(::Curve) = fieldcount(Curve)
Base.size(c::Curve) = (fieldcount(Curve), length(c.x))
Base.getindex(c::Curve, i::Int) = getfield(c, i)
for op in (:(==), :isequal)
    @eval function Base.$(op)(c1::Curve, c2::Curve)
        return $op(c1.x, c2.x) && $op(c1.y, c2.y)
    end
end
Base.hash(c::Curve, h::UInt) = hash(:Curve, hash(c.x, hash(c.y, h)))

const CURVE_ARROW_NAME = Symbol("JuliaLang.Lighthouse.Curve")
ArrowTypes.arrowname(::Type{<:Curve}) = CURVE_ARROW_NAME
ArrowTypes.JuliaType(::Val{CURVE_ARROW_NAME}) = Curve

"""
    const ClassRow = Legolas.@row("lighthouse.class@1",
                                   class_labels::Union{Missing,Vector{String}},
                                   class_index::Union{Int64,Symbol})

A type alias for [`Legolas.Row{typeof(Legolas.Schema("lighthouse.class@1"))}`](https://beacon-biosignals.github.io/Legolas.jl/stable/#Legolas.@row)
representing a single column `class_index` that holds either an integer or the value
<<<<<<< HEAD
`:multiclass`, and the associated class names
"""
const ClassRow = Legolas.@row("lighthouse.class@1",
                              class_index::Union{Int64,Symbol} = check_valid_class(class_index),
                              class_labels::Union{Missing,Vector{String}}=missing)
=======
`:multiclass`, and the class names associated to the integer class indices.
"""
const ClassRow = Legolas.@row("lighthouse.class@1",
                              class_index::Union{Int64,Symbol} = check_valid_class(class_index),
                              class_labels::Union{Missing,Vector{String}} = coalesce(class_labels,
                                                                                     missing))
>>>>>>> 0540cdd5

check_valid_class(class_index::Integer) = Int64(class_index)

function check_valid_class(class_index::Any)
    return class_index === :multiclass ? class_index :
           throw(ArgumentError("Classes must be integers or the symbol `:multiclass`"))
end

"""
    LabelMetricsRow = Legolas.@row("lighthouse.label-metrics@1" > "lighthouse.class@1",
                                     ira_kappa::Union{Missing,Float64},
                                     per_expert_discrimination_calibration_curves::Union{Missing,
                                     Vector{Curve}} = ismissing(per_expert_discrimination_calibration_curves) ?
                                                      missing :
                                                      Curve.(per_expert_discrimination_calibration_curves),
                                     per_expert_discrimination_calibration_scores::Union{Missing,
                                                                                         Vector{Float64}})

A type alias for [`Legolas.Row{typeof(Legolas.Schema("label-metrics@1"))}`](https://beacon-biosignals.github.io/Legolas.jl/stable/#Legolas.@row)
representing metrics calculated over labels provided by multiple labelers.
See also [`get_label_metrics_multirater`](@ref) and  [`get_label_metrics_multirater_multiclass`](@ref).
"""
const LabelMetricsRow = Legolas.@row("lighthouse.label-metrics@1" > "lighthouse.class@1",
                                     ira_kappa::Union{Missing,Float64},
                                     per_expert_discrimination_calibration_curves::Union{Missing,Vector{Curve}} = ismissing(per_expert_discrimination_calibration_curves) ?
                                                                                                                  missing :
                                                                                                                  Curve.(per_expert_discrimination_calibration_curves),
                                     per_expert_discrimination_calibration_scores::Union{Missing,
                                                                                         Vector{Float64}})

"""
    HardenedMetricsRow = Legolas.@row("lighthouse.hardened-metrics@1" >
                                        "lighthouse.class@1",
                                        confusion_matrix::Union{Missing,Array{Int64}} = vec_to_mat(confusion_matrix),
                                        discrimination_calibration_curve::Union{Missing,Curve} = ismissing(discrimination_calibration_curve) ?
                                                                                                 missing :
                                                                                                 Curve(discrimination_calibration_curve),
                                        discrimination_calibration_score::Union{Missing,Float64},
                                        ea_kappa::Union{Missing,Float64})

A type alias for [`Legolas.Row{typeof(Legolas.Schema("hardened-metrics@1"))}`](https://beacon-biosignals.github.io/Legolas.jl/stable/#Legolas.@row)
representing metrics calculated over predicted hard labels.
See also [`get_hardened_metrics`](@ref), [`get_hardened_metrics_multirater`](@ref),
and [`get_hardened_metrics_multiclass`](@ref).
"""
const HardenedMetricsRow = Legolas.@row("lighthouse.hardened-metrics@1" >
                                        "lighthouse.class@1",
                                        confusion_matrix::Union{Missing,Array{Int64}} = vec_to_mat(confusion_matrix),
                                        discrimination_calibration_curve::Union{Missing,Curve} = ismissing(discrimination_calibration_curve) ?
                                                                                                 missing :
                                                                                                 Curve(discrimination_calibration_curve),
                                        discrimination_calibration_score::Union{Missing,
                                                                                Float64},
                                        ea_kappa::Union{Missing,Float64})

"""
    TradeoffMetricsRow = Legolas.@row("lighthouse.tradeoff-metrics@1" >
                                      "lighthouse.class@1",
                                      roc_curve::Curve = ismissing(roc_curve) ?
                                                         missing : Curve(roc_curve),
                                      roc_auc::Float64,
                                      pr_curve::Curve = ismissing(pr_curve) ?
                                                        missing : Curve(pr_curve),
                                      spearman_correlation::Union{Missing, Float64},
                                      spearman_correlation_ci_upper::Union{Missing, Float64},
                                      spearman_correlation_ci_lower::Union{Missing, Float64},
                                      n_samples::Union{Missing,Int},
                                      reliability_calibration_curve::Union{Missing,
                                      Curve} = ismissing(reliability_calibration_curve) ?
                                               missing :
                                               Curve(reliability_calibration_curve),
                                      reliability_calibration_score::Union{Missing, Float64})

A type alias for [`Legolas.Row{typeof(Legolas.Schema("tradeoff-metrics@1"))}`](https://beacon-biosignals.github.io/Legolas.jl/stable/#Legolas.@row)
representing metrics calculated over predicted soft labels.
See also [`get_tradeoff_metrics`](@ref) and [`get_tradeoff_metrics_binary_multirater`](@ref).
"""
const TradeoffMetricsRow = Legolas.@row("lighthouse.tradeoff-metrics@1" >
                                        "lighthouse.class@1",
                                        roc_curve::Curve = ismissing(roc_curve) ? missing :
                                                           Curve(roc_curve),
                                        roc_auc::Float64,
                                        pr_curve::Curve = ismissing(pr_curve) ? missing :
                                                          Curve(pr_curve),
                                        spearman_correlation::Union{Missing,Float64},
                                        spearman_correlation_ci_upper::Union{Missing,
                                                                             Float64},
                                        spearman_correlation_ci_lower::Union{Missing,
                                                                             Float64},
                                        n_samples::Union{Missing,Int},
                                        reliability_calibration_curve::Union{Missing,Curve} = ismissing(reliability_calibration_curve) ?
                                                                                              missing :
                                                                                              Curve(reliability_calibration_curve),
                                        reliability_calibration_score::Union{Missing,
                                                                             Float64})

<|MERGE_RESOLUTION|>--- conflicted
+++ resolved
@@ -259,20 +259,12 @@
 
 A type alias for [`Legolas.Row{typeof(Legolas.Schema("lighthouse.class@1"))}`](https://beacon-biosignals.github.io/Legolas.jl/stable/#Legolas.@row)
 representing a single column `class_index` that holds either an integer or the value
-<<<<<<< HEAD
-`:multiclass`, and the associated class names
-"""
-const ClassRow = Legolas.@row("lighthouse.class@1",
-                              class_index::Union{Int64,Symbol} = check_valid_class(class_index),
-                              class_labels::Union{Missing,Vector{String}}=missing)
-=======
 `:multiclass`, and the class names associated to the integer class indices.
 """
 const ClassRow = Legolas.@row("lighthouse.class@1",
                               class_index::Union{Int64,Symbol} = check_valid_class(class_index),
                               class_labels::Union{Missing,Vector{String}} = coalesce(class_labels,
                                                                                      missing))
->>>>>>> 0540cdd5
 
 check_valid_class(class_index::Integer) = Int64(class_index)
 
