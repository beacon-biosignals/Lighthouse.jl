--- conflicted
+++ resolved
@@ -158,12 +158,8 @@
     ax = series!(subfig, per_expert_calibration_curves, nothing; legend=nothing,
                          title="Detection calibration", xlabel="Expert agreement rate",
                          ylabel="Predicted positive probability", color=:darkgrey,
-<<<<<<< HEAD
-                         scatter=(markershape=markershape, markersize=markersize),
+                         scatter=(markershape=markershape, markersize=markersize, strokewidth=0),
                          color_palette=color_palette)
-=======
-                         scatter=(markershape=markershape, markersize=markersize, strokewidth=0))
->>>>>>> 7dad9e5f
 
     scatter = (markershape=:circle, markersize=markersize, markerstrokewidth=0, color=:navyblue)
     series!(ax, calibration_curve; scatter=scatter, color=:navyblue, linewidth=1)
