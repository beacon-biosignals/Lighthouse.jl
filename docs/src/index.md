--- conflicted
+++ resolved
@@ -32,10 +32,6 @@
 The following "primitives" must be defined for a logger to be used with Lighthouse:
 
 ```@docs
-<<<<<<< HEAD
-log_event!
-=======
->>>>>>> 9a605864
 log_value!
 log_line_series!
 log_plot!
@@ -45,13 +41,9 @@
 These primitives can be used in implementations of [`train!`](@ref), [`evaluate!`](@ref), and [`predict!`](@ref), as well as in:
 
 ```@docs
-<<<<<<< HEAD
 Lighthouse.log_evaluation_row!
 log_values!
-=======
 log_event!
-Lighthouse.log_evaluation_row!
->>>>>>> 9a605864
 ```
 
 ### `LearnLogger`s
