--- conflicted
+++ resolved
@@ -103,12 +103,6 @@
 @testset "`ClassRow" begin
     @test isa(Lighthouse.ClassRow(; class_index=3, class_labels=missing).class_index, Int64)
     @test isa(Lighthouse.ClassRow(; class_index=Int8(3), class_labels=missing).class_index, Int64)
-<<<<<<< HEAD
-    @test Lighthouse.ClassRow(; class_index=:multiclass, class_labels=missing).class_index == :multiclass
-
-    @test_throws ArgumentError Lighthouse.ClassRow(; class_index=3.0f0, class_labels=missing)
-    @test_throws ArgumentError Lighthouse.ClassRow(; class_index=:mUlTiClAsS, class_labels=missing)
-=======
     @test Lighthouse.ClassRow(; class_index=:multiclass).class_index == :multiclass
     @test Lighthouse.ClassRow(; class_index=:multiclass, class_labels=["a", "b"]).class_labels == ["a", "b"]
 
@@ -131,7 +125,6 @@
                                            elected_hard_labels,
                                            i_class; thresholds, class_labels)
     @test default_metrics.class_labels == class_labels
->>>>>>> 0540cdd5
 end
 
 
