@testset "`Log forwarding`" begin
    mktempdir() do logdir
        vector = rand(10)
        data = Dict("string" => "asdf", "int" => 42, "float64" => 42.0, "float32" => 42.0f0,
                    "vector" => vector, "dict" => Dict("a" => 0, 42 => identity))
        logger = LearnLogger(logdir, "test_run")
        channel = Channel()
        forwarding_task = Lighthouse.forward_logs(channel, logger)
        N = 5
        for _ in 1:N
            for (field, value) in data
                put!(channel, field => value)
            end
            put!(channel, "events" => "happens")
        end
        put!(channel, "plotted" => vector)
        close(channel)
        wait(forwarding_task)
        loaded = logger.logged
        for (k, v) in data
            if typeof(v) <: Union{Real,Complex}
                @test length(loaded[k]) == N
                @test first(loaded[k]) == v
            end
        end
    end
end

@testset "`Generic datastructure logging`" begin
    mktempdir() do logdir
        logger = LearnLogger(logdir, "test_run")
        @test isnothing(Lighthouse.log_line_series!(logger, "foo", 3, 2))

        @test isnothing(step_logger!(logger))
<<<<<<< HEAD
    end
end

@testset "log_values!" begin
    mktempdir() do logdir
        logger = LearnLogger(logdir, "test_run")
        log_values!(logger, Dict("a" => 1, "b" => 2))
        @test logger.logged["a"] == [1]
        @test logger.logged["b"] == [2]
=======
>>>>>>> 9a605864
    end
end<|MERGE_RESOLUTION|>--- conflicted
+++ resolved
@@ -30,9 +30,8 @@
     mktempdir() do logdir
         logger = LearnLogger(logdir, "test_run")
         @test isnothing(Lighthouse.log_line_series!(logger, "foo", 3, 2))
-
+        
         @test isnothing(step_logger!(logger))
-<<<<<<< HEAD
     end
 end
 
@@ -42,7 +41,5 @@
         log_values!(logger, Dict("a" => 1, "b" => 2))
         @test logger.logged["a"] == [1]
         @test logger.logged["b"] == [2]
-=======
->>>>>>> 9a605864
     end
 end