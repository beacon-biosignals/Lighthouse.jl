using Test, LinearAlgebra, Statistics
using StableRNGs
using Lighthouse
using Lighthouse: plot_reliability_calibration_curves, plot_pr_curves,
                  plot_roc_curves, plot_kappas, plot_confusion_matrix,
                  evaluation_metrics_plot, evaluation_metrics
using Base.Threads
using CairoMakie
using Legolas, Tables
<<<<<<< HEAD
using DataFrames
=======
>>>>>>> 9e9de969

# Needs to be set for figures
# returning true for showable("image/png", obj)
# which TensorBoardLogger.jl uses to determine output
CairoMakie.activate!(type="png")
plot_results = joinpath(@__DIR__, "plot_results")
# Remove any old plots
isdir(plot_results) && rm(plot_results; force=true, recursive=true)
mkdir(plot_results)

macro testplot(fig_name)
    path = joinpath(plot_results, string(fig_name, ".png"))
    return quote
        fig = $(esc(fig_name))
        @test fig isa Makie.FigureLike
        save($(path), fig)
    end
end

<<<<<<< HEAD
const EVALUATION_ROW_KEYS = string.(keys(Lighthouse.EvaluationRow()))
=======
const EVALUATION_ROW_KEYS = string.(keys(EvaluationRow()))
>>>>>>> 9e9de969

function test_evaluation_metrics_roundtrip(row_dict::Dict{String,S}) where {S}
    # Make sure we're capturing all metrics keys in our Schema
    keys_not_in_schema = setdiff(keys(row_dict), EVALUATION_ROW_KEYS)
    @test isempty(keys_not_in_schema)

    # Do the roundtripping (will fail if schema types do not validate after roundtrip)
<<<<<<< HEAD
    row = Lighthouse.EvaluationRow(row_dict)
=======
    row = EvaluationRow(row_dict)
>>>>>>> 9e9de969
    rt_row = roundtrip_row(row)

    # Make sure full row roundtrips correctly
    @test issetequal(keys(row), keys(rt_row))
    for (k, v) in pairs(row)
        if ismissing(v)
            @test ismissing(rt_row[k])
        else
            @test issetequal(v, rt_row[k])
        end
    end

    # Make sure originating metrics dictionary roundtrips correctly
    rt_dict = Lighthouse._evaluation_row_dict(rt_row)
    for (k, v) in pairs(row_dict)
        if ismissing(v)
            @test ismissing(rt_dict[k])
        else
            @test issetequal(v, rt_dict[k])
        end
    end
    return nothing
end

<<<<<<< HEAD
function roundtrip_row(row::Lighthouse.EvaluationRow)
    p = mktempdir() * "rt_test.arrow"
    tbl = [row]
    Legolas.write(p, tbl, Lighthouse.EVALUATION_ROW_SCHEMA)
    return Lighthouse.EvaluationRow(only(Tables.rows(Legolas.read(p))))
=======
function roundtrip_row(row::EvaluationRow)
    p = mktempdir() * "rt_test.arrow"
    tbl = [row]
    Legolas.write(p, tbl, Lighthouse.EVALUATION_ROW_SCHEMA)
    return EvaluationRow(only(Tables.rows(Legolas.read(p))))
>>>>>>> 9e9de969
end

include("plotting.jl")
include("metrics.jl")
include("learn.jl")
include("utilities.jl")
include("logger.jl")
include("row.jl")<|MERGE_RESOLUTION|>--- conflicted
+++ resolved
@@ -7,10 +7,7 @@
 using Base.Threads
 using CairoMakie
 using Legolas, Tables
-<<<<<<< HEAD
 using DataFrames
-=======
->>>>>>> 9e9de969
 
 # Needs to be set for figures
 # returning true for showable("image/png", obj)
@@ -30,11 +27,7 @@
     end
 end
 
-<<<<<<< HEAD
-const EVALUATION_ROW_KEYS = string.(keys(Lighthouse.EvaluationRow()))
-=======
 const EVALUATION_ROW_KEYS = string.(keys(EvaluationRow()))
->>>>>>> 9e9de969
 
 function test_evaluation_metrics_roundtrip(row_dict::Dict{String,S}) where {S}
     # Make sure we're capturing all metrics keys in our Schema
@@ -42,11 +35,7 @@
     @test isempty(keys_not_in_schema)
 
     # Do the roundtripping (will fail if schema types do not validate after roundtrip)
-<<<<<<< HEAD
-    row = Lighthouse.EvaluationRow(row_dict)
-=======
     row = EvaluationRow(row_dict)
->>>>>>> 9e9de969
     rt_row = roundtrip_row(row)
 
     # Make sure full row roundtrips correctly
@@ -71,19 +60,11 @@
     return nothing
 end
 
-<<<<<<< HEAD
-function roundtrip_row(row::Lighthouse.EvaluationRow)
-    p = mktempdir() * "rt_test.arrow"
-    tbl = [row]
-    Legolas.write(p, tbl, Lighthouse.EVALUATION_ROW_SCHEMA)
-    return Lighthouse.EvaluationRow(only(Tables.rows(Legolas.read(p))))
-=======
 function roundtrip_row(row::EvaluationRow)
     p = mktempdir() * "rt_test.arrow"
     tbl = [row]
     Legolas.write(p, tbl, Lighthouse.EVALUATION_ROW_SCHEMA)
     return EvaluationRow(only(Tables.rows(Legolas.read(p))))
->>>>>>> 9e9de969
 end
 
 include("plotting.jl")
